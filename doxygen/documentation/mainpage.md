--- conflicted
+++ resolved
@@ -57,15 +57,6 @@
 
   Add-on for importing Chrono simulations in Blender for rigging, editing and rendering
 
-<<<<<<< HEAD
-<<<<<<< HEAD
-- [Visualization](@ref manual_visualization)
-=======
->>>>>>> main
-
-
-=======
->>>>>>> d2a773b6
 - [Chrono::ROS](@ref manual_ros)
 
   Integration with an external autonomy stack based on the Robot Operating System (ROS)
