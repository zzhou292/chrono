// =============================================================================
// PROJECT CHRONO - http://projectchrono.org
//
// Copyright (c) 2023 projectchrono.org
// All rights reserved.
//
// Use of this source code is governed by a BSD-style license that can be found
// in the LICENSE file at the top level of the distribution and at
// http://projectchrono.org/license-chrono.txt.
//
// =============================================================================
// Authors: Radu Serban
// =============================================================================
//
// Simple engine model for the HMMWV vehicle based on torque-speed engine maps
//
// =============================================================================

#include "chrono_models/vehicle/hmmwv/powertrain/HMMWV_EngineSimpleMap.h"

namespace chrono {
namespace vehicle {
namespace hmmwv {

const double rpm2rads = CH_PI / 30;

HMMWV_EngineSimpleMap::HMMWV_EngineSimpleMap(const std::string& name) : ChEngineSimpleMap(name) {}

double HMMWV_EngineSimpleMap::GetMaxEngineSpeed() {
    return 2700 * rpm2rads;
}

<<<<<<< HEAD
void HMMWV_EngineSimpleMap::SetEngineTorqueMaps(ChFunction_Recorder& map0, ChFunction_Recorder& mapF) {
    double rpm_to_radsec = CH_C_2PI / 60.;
    map0.AddPoint(0, 0.000);

    mapF.AddPoint(0 * rpm_to_radsec, 0);  // to start engine
    mapF.AddPoint(500 * rpm_to_radsec, 400);
    mapF.AddPoint(5000 * rpm_to_radsec, 400);
    mapF.AddPoint(9000 * rpm_to_radsec, 0);
=======
void HMMWV_EngineSimpleMap::SetEngineTorqueMaps(ChFunctionInterp& map0, ChFunctionInterp& mapF) {
    map0.AddPoint(-10.472, 0.000);
    map0.AddPoint(83.776, -20.0);
    map0.AddPoint(104.720, -20.0);
    map0.AddPoint(125.664, -30.0);
    map0.AddPoint(146.608, -30.0);
    map0.AddPoint(167.552, -30.0);
    map0.AddPoint(188.496, -40.0);
    map0.AddPoint(209.440, -50.0);
    map0.AddPoint(230.383, -70.0);
    map0.AddPoint(251.327, -100.0);
    map0.AddPoint(282.743, -800.0);

    mapF.AddPoint(-10.472, 406.7);
    mapF.AddPoint(83.776, 517.9);
    mapF.AddPoint(104.720, 926.0);
    mapF.AddPoint(125.664, 1216.2);
    mapF.AddPoint(146.608, 1300.2);
    mapF.AddPoint(167.552, 1300.2);
    mapF.AddPoint(188.496, 1227.0);
    mapF.AddPoint(209.440, 1136.2);
    mapF.AddPoint(230.383, 1041.3);
    mapF.AddPoint(251.327, -271.2);
    mapF.AddPoint(282.743, -800.0);
>>>>>>> a1f21c1b
}

}  // end namespace hmmwv
}  // end namespace vehicle
}  // end namespace chrono<|MERGE_RESOLUTION|>--- conflicted
+++ resolved
@@ -30,16 +30,6 @@
     return 2700 * rpm2rads;
 }
 
-<<<<<<< HEAD
-void HMMWV_EngineSimpleMap::SetEngineTorqueMaps(ChFunction_Recorder& map0, ChFunction_Recorder& mapF) {
-    double rpm_to_radsec = CH_C_2PI / 60.;
-    map0.AddPoint(0, 0.000);
-
-    mapF.AddPoint(0 * rpm_to_radsec, 0);  // to start engine
-    mapF.AddPoint(500 * rpm_to_radsec, 400);
-    mapF.AddPoint(5000 * rpm_to_radsec, 400);
-    mapF.AddPoint(9000 * rpm_to_radsec, 0);
-=======
 void HMMWV_EngineSimpleMap::SetEngineTorqueMaps(ChFunctionInterp& map0, ChFunctionInterp& mapF) {
     map0.AddPoint(-10.472, 0.000);
     map0.AddPoint(83.776, -20.0);
@@ -53,18 +43,10 @@
     map0.AddPoint(251.327, -100.0);
     map0.AddPoint(282.743, -800.0);
 
-    mapF.AddPoint(-10.472, 406.7);
-    mapF.AddPoint(83.776, 517.9);
-    mapF.AddPoint(104.720, 926.0);
-    mapF.AddPoint(125.664, 1216.2);
-    mapF.AddPoint(146.608, 1300.2);
-    mapF.AddPoint(167.552, 1300.2);
-    mapF.AddPoint(188.496, 1227.0);
-    mapF.AddPoint(209.440, 1136.2);
-    mapF.AddPoint(230.383, 1041.3);
-    mapF.AddPoint(251.327, -271.2);
-    mapF.AddPoint(282.743, -800.0);
->>>>>>> a1f21c1b
+    mapF.AddPoint(0 * rpm_to_radsec, 0);  // to start engine
+    mapF.AddPoint(500 * rpm_to_radsec, 400);
+    mapF.AddPoint(5000 * rpm_to_radsec, 400);
+    mapF.AddPoint(9000 * rpm_to_radsec, 0);
 }
 
 }  // end namespace hmmwv
