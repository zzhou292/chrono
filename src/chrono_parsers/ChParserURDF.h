--- conflicted
+++ resolved
@@ -146,15 +146,8 @@
     };
 
     /// Scan the URDF XML for all objects of the specified key and execute the Process() function of the provided
-<<<<<<< HEAD
-    /// callback object. Only direct children of the "robot" element in the input URDF are processed. The XML document
-    /// may be augmented as the processed XML document is returned.
-    std::shared_ptr<tinyxml2::XMLDocument> CustomProcess(const std::string& key,
-                                                         std::shared_ptr<CustomProcessor> callback);
-=======
     /// callback object. Only direct children of the "robot" element in the input URDF are processed.
     void CustomProcess(const std::string& key, std::shared_ptr<CustomProcessor> callback);
->>>>>>> a1f21c1b
 
   private:
     ChColor toChColor(const urdf::Color& color);
