// =============================================================================
// PROJECT CHRONO - http://projectchrono.org
//
// Copyright (c) 2023 projectchrono.org
// All rights reserved.
//
// Use of this source code is governed by a BSD-style license that can be found
// in the LICENSE file at the top level of the distribution and at
// http://projectchrono.org/license-chrono.txt.
//
// =============================================================================
// Authors: Radu Serban
// =============================================================================
//
// Parser utility class for URDF input files.
//
// =============================================================================

#include <string>
#include <iomanip>
#include <fstream>
#include <iostream>
#include <algorithm>
#include <cassert>

#include "chrono_parsers/ChParserURDF.h"

#include "chrono/assets/ChVisualShapeBox.h"
#include "chrono/assets/ChVisualShapeSphere.h"
#include "chrono/assets/ChVisualShapeCylinder.h"
#include "chrono/assets/ChVisualShapeModelFile.h"

#include "chrono/physics/ChLinkMate.h"
#include "chrono/physics/ChLinkMotorLinearPosition.h"
#include "chrono/physics/ChLinkMotorLinearSpeed.h"
#include "chrono/physics/ChLinkMotorLinearForce.h"
#include "chrono/physics/ChLinkMotorRotationAngle.h"
#include "chrono/physics/ChLinkMotorRotationSpeed.h"
#include "chrono/physics/ChLinkMotorRotationTorque.h"

#include "chrono_thirdparty/filesystem/path.h"

<<<<<<< HEAD
#ifdef HAVE_ROS
    #include "ament_index_cpp/get_package_prefix.hpp"
    #include "ament_index_cpp/get_package_share_directory.hpp"
#endif

=======
>>>>>>> a1f21c1b
namespace chrono {
namespace parsers {

using std::cout;
using std::cerr;
using std::endl;

// Threshold for identifying bodies with zero inertia properties.
const double inertia_threshold = 1e-6;

ChParserURDF::ChParserURDF(const std::string& filename) : m_filename(filename), m_vis_collision(false), m_sys(nullptr) {
    // Read input file into XML string
    std::fstream xml_file(filename, std::fstream::in);
    while (xml_file.good()) {
        std::string line;
        std::getline(xml_file, line);
        m_xml_string += (line + "\n");
    }
    xml_file.close();

    // Parse XML string
    m_model = urdf::parseURDF(m_xml_string);
    if (!m_model) {
        cerr << "ERROR: parsing the URDF file " << filename << " failed." << endl;
        return;
    }

    // Cache path to the URDF model file
    m_filepath = filesystem::path(filename).parent_path().str();
}

void ChParserURDF::SetRootInitPose(const ChFrame<>& init_pose) {
    if (m_sys) {
        cerr << "WARNING: SetRootInitPose must be called before PopulateSystem." << endl;
        return;
    }

    m_init_pose = init_pose;
}

void ChParserURDF::SetJointActuationType(const std::string& joint_name, ActuationType actuation_type) {
    if (m_sys) {
        cerr << "WARNING: SetJointActuated must be called before PopulateSystem." << endl;
        return;
    }

    auto joint = m_model->getJoint(joint_name);
    if (!joint) {
        cerr << "WARNING: SetJointActuated: No joint named \"" << joint_name << "\"." << endl;
        return;
    }

    if (joint->type == urdf::Joint::REVOLUTE ||    //
        joint->type == urdf::Joint::CONTINUOUS ||  //
        joint->type == urdf::Joint::PRISMATIC)
        m_actuated_joints[joint_name] = actuation_type;
    else
        cerr << "WARNING: SetJointActuated: Joint \"" << joint_name << "\" cannot be actuated." << endl;
}

void ChParserURDF::SetAllJointsActuationType(ActuationType actuation_type) {
    if (m_sys) {
        cerr << "WARNING: SetAllJointsActuated must be called before PopulateSystem." << endl;
        return;
    }

    for (const auto& joint : m_model->joints_) {
        if (joint.second->type == urdf::Joint::REVOLUTE ||    //
            joint.second->type == urdf::Joint::CONTINUOUS ||  //
            joint.second->type == urdf::Joint::PRISMATIC)
            m_actuated_joints[joint.first] = actuation_type;
    }
}

void ChParserURDF::SetBodyMeshCollisionType(const std::string& body_name, MeshCollisionType collision_type) {
    if (m_sys) {
        cerr << "WARNING: SetBodyMeshCollisionType must be called before PopulateSystem." << endl;
        return;
    }

    auto link = m_model->getLink(body_name);
    if (!link) {
        cerr << "WARNING: SetBodyContactMaterial: No body named \"" << body_name << "\"." << endl;
        return;
    }

    m_coll_type[body_name] = collision_type;
}

void ChParserURDF::SetAllBodiesMeshCollisinoType(MeshCollisionType collision_type) {
    if (m_sys) {
        cerr << "WARNING: SetAllBodiesMeshCollisinoType must be called before PopulateSystem." << endl;
        return;
    }

    for (const auto& link : m_model->links_)
        m_coll_type[link.first] = collision_type;
}

void ChParserURDF::SetDefaultContactMaterial(const ChContactMaterialData& mat_data) {
    if (m_sys) {
        cerr << "WARNING: SetDefaultContactMaterial must be called before PopulateSystem." << endl;
        return;
    }

    m_default_mat_data = mat_data;
}

void ChParserURDF::SetBodyContactMaterial(const std::string& body_name, const ChContactMaterialData& mat_data) {
    if (m_sys) {
        cerr << "WARNING: SetBodyContactMaterial must be called before PopulateSystem." << endl;
        return;
    }

    auto link = m_model->getLink(body_name);
    if (!link) {
        cerr << "WARNING: SetBodyContactMaterial: No body named \"" << body_name << "\"." << endl;
        return;
    }

    m_mat_data[body_name] = mat_data;
}

void ChParserURDF::EnableCollisionVisualization() {
    if (m_sys) {
        cerr << "WARNING: EnableCollisionVisualization must be called before PopulateSystem." << endl;
        return;
    }

    m_vis_collision = true;
}

std::string ChParserURDF::resolveFilename(const std::string& filename) {
    // adapted from https://github.com/stack-of-tasks/pinocchio/blob/master/include/pinocchio/parsers/utils.hpp
    // and https://github.com/ros/resource_retriever/blob/humble/resource_retriever/src/retriever.cpp
    std::string result_filename;

    const std::string separator("://");
    const size_t pos_separator = filename.find(separator);
    if (pos_separator != std::string::npos) {
        const std::string scheme = filename.substr(0, pos_separator);
        const std::string path = filename.substr(pos_separator + separator.length(), std::string::npos);

        if (scheme == "package") {
#ifdef HAVE_ROS
            const size_t pos_package = path.find("/");
            if (pos_package == std::string::npos) {
                cerr << "While resolving " + filename + ": Could not parse package:// format." << endl;
                return filename;
            }

            const std::string package = path.substr(0, pos_package);
            if (package.empty()) {
                cerr << "While resolving " + filename + ": Package name must not be empty." << endl;
                return filename;
            }
            const std::string filename_in_package = path.substr(pos_package + 1, std::string::npos);

            std::string package_share_directory;
            try {
                package_share_directory = ament_index_cpp::get_package_share_directory(package);
            } catch (const ament_index_cpp::PackageNotFoundError& e) {
                cerr << "While resolving " + filename + ": Package [" + package + "] does not exist." << endl;
                return filename;
            }

            result_filename = package_share_directory + "/" + filename_in_package;
#else
            cerr << "While resolving " + filename +
                        ": Filename prefixed with package:// not supported without a ROS installation."
                 << endl;
            return filename;
#endif
        } else if (scheme == "file") {
            // Remove file since Chrono doesn't support this
            result_filename = path;
        } else {
            cerr << "While resolving " + filename + ": Schemes of form [" + scheme + "] are not supported." << endl;
            return filename;
        }
    } else {
        // If there is no prefix, we either check if the path is relative (make it absolute if yes) or if it's
        // absolute.
        filesystem::path path(filename);
        if (!path.is_absolute())
            result_filename = (filesystem::path(m_filepath) / path).make_absolute().str();
    }

    return result_filename;
}

// -----------------------------------------------------------------------------

void ChParserURDF::PopulateSystem(ChSystem& sys) {
    // Cache the containing Chrono system
    m_sys = &sys;

    // Start at the root body, create the root (if necessary),
    // then traverse all links recursively to populate the Chrono system
    auto root_link = m_model->getRoot();
    ChFrame<> frame = m_init_pose;
    if (root_link->inertial) {
        m_root_body = toChBody(root_link);
        m_root_body->SetFrameRefToAbs(frame);
        m_sys->AddBody(m_root_body);
    }
    createChildren(root_link, frame);
}

void ChParserURDF::createChildren(urdf::LinkConstSharedPtr parent, const ChFrame<>& parent_frame) {
    for (auto child = parent->child_links.begin(); child != parent->child_links.end(); ++child) {
        // Get the parent joint of the child link and that joint's transform from the parent.
        // This provides the position of the child w.r.t. its parent.
        auto P2C_frame = toChFrame((*child)->parent_joint->parent_to_joint_origin_transform);

        // Evaluate the position of the child w.r.t. the absolute frame
        auto child_frame = parent_frame * P2C_frame;

        // Create the child Chrono body
        auto body = toChBody(*child);
        if (body) {
            body->SetFrameRefToAbs(child_frame);
            m_sys->AddBody(body);
        }

        // Set this as the root body of the model if not already set
        if (!m_root_body)
            m_root_body = body;

        // Create the Chrono link between parent and child
        auto link = toChLink((*child)->parent_joint);
        if (link) {
            m_sys->AddLink(link);
        }

        // Process grandchildren
        createChildren(*child, child_frame);
    }
}

// -----------------------------------------------------------------------------

ChVector3d ChParserURDF::toChVector(const urdf::Vector3& vec) {
    return ChVector3d(vec.x, vec.y, vec.z);
}

ChQuaternion<> ChParserURDF::toChQuaternion(const urdf::Rotation& rot) {
    return ChQuaternion<>(rot.w, rot.x, rot.y, rot.z);
}

ChFrame<> ChParserURDF::toChFrame(const urdf::Pose& pose) {
    return ChFrame<>(toChVector(pose.position), toChQuaternion(pose.rotation));
}

ChColor ChParserURDF::toChColor(const urdf::Color& color) {
    return ChColor(color.r, color.g, color.b);
}

std::shared_ptr<ChVisualShape> ChParserURDF::toChVisualShape(const urdf::GeometrySharedPtr geometry) {
    std::shared_ptr<ChVisualShape> vis_shape;
    switch (geometry->type) {
        case urdf::Geometry::BOX: {
            auto box = std::static_pointer_cast<urdf::Box>(geometry);
            vis_shape = chrono_types::make_shared<ChVisualShapeBox>(box->dim.x, box->dim.y, box->dim.z);
            break;
        }
        case urdf::Geometry::CYLINDER: {
            auto cylinder = std::static_pointer_cast<urdf::Cylinder>(geometry);
            vis_shape = chrono_types::make_shared<ChVisualShapeCylinder>(cylinder->radius, cylinder->length);
            break;
        }
        case urdf::Geometry::SPHERE: {
            auto sphere = std::static_pointer_cast<urdf::Sphere>(geometry);
            vis_shape = chrono_types::make_shared<ChVisualShapeSphere>(sphere->radius);
            break;
        }
        case urdf::Geometry::MESH: {
            auto mesh = std::static_pointer_cast<urdf::Mesh>(geometry);
            auto modelfile_shape = chrono_types::make_shared<ChVisualShapeModelFile>();
            modelfile_shape->SetFilename(resolveFilename(mesh->filename));
            modelfile_shape->SetScale(toChVector(mesh->scale));
            vis_shape = modelfile_shape;
            break;
        }
    }

    return vis_shape;
}

void ChParserURDF::attachVisualization(std::shared_ptr<ChBody> body,
                                       urdf::LinkConstSharedPtr link,
                                       const ChFrame<>& ref_frame) {
    if (m_vis_collision) {
        const auto& collision_array = link->collision_array;
        for (const auto& collision : collision_array) {
            if (collision) {
                auto vis_shape = toChVisualShape(collision->geometry);
                body->AddVisualShape(vis_shape, ref_frame * toChFrame(collision->origin));
            }
        }
    } else {
        const auto& visual_array = link->visual_array;
        for (const auto& visual : visual_array) {
            if (visual) {
                auto vis_shape = toChVisualShape(visual->geometry);
                if (visual->material) {
                    vis_shape->SetColor(toChColor(visual->material->color));
                    if (!visual->material->texture_filename.empty())
                        vis_shape->SetTexture(resolveFilename(visual->material->texture_filename));
                }
                body->AddVisualShape(vis_shape, ref_frame * toChFrame(visual->origin));
            }
        }
    }
}

void ChParserURDF::attachCollision(std::shared_ptr<ChBody> body,
                                   urdf::LinkConstSharedPtr link,
                                   const ChFrame<>& ref_frame) {
    const auto& collision_array = link->collision_array;

    // Create the contact material for all collision shapes associated with this body
    auto link_name = body->GetName();
    std::shared_ptr<ChContactMaterial> contact_material;
    if (m_mat_data.find(link_name) != m_mat_data.end())
        contact_material = m_mat_data.find(link_name)->second.CreateMaterial(m_sys->GetContactMethod());
    else
        contact_material = m_default_mat_data.CreateMaterial(m_sys->GetContactMethod());

    // Create collision shapes
    // Note: a collision model is created for this body when the first collsion shape is added
    for (const auto& collision : collision_array) {
        if (collision) {
            auto frame = ref_frame * toChFrame(collision->origin);

            switch (collision->geometry->type) {
                case urdf::Geometry::BOX: {
                    auto box = std::static_pointer_cast<urdf::Box>(collision->geometry);
                    auto ct_shape = chrono_types::make_shared<ChCollisionShapeBox>(contact_material, box->dim.x,
                                                                                   box->dim.y, box->dim.z);
                    body->AddCollisionShape(ct_shape, frame);
                    break;
                }
                case urdf::Geometry::CYLINDER: {
                    auto cylinder = std::static_pointer_cast<urdf::Cylinder>(collision->geometry);
                    auto ct_shape = chrono_types::make_shared<ChCollisionShapeCylinder>(
                        contact_material, cylinder->radius, cylinder->length);
                    body->AddCollisionShape(ct_shape, frame);
                    break;
                }
                case urdf::Geometry::SPHERE: {
                    auto sphere = std::static_pointer_cast<urdf::Sphere>(collision->geometry);
                    auto ct_shape = chrono_types::make_shared<ChCollisionShapeSphere>(contact_material, sphere->radius);
                    body->AddCollisionShape(ct_shape, frame);
                    break;
                }
                case urdf::Geometry::MESH: {
                    auto mesh = std::static_pointer_cast<urdf::Mesh>(collision->geometry);
                    auto mesh_filename = resolveFilename(mesh->filename);
                    auto ext = filesystem::path(mesh->filename).extension();

                    std::shared_ptr<ChTriangleMeshConnected> trimesh;
                    if (ext == "obj" || ext == "OBJ")
                        trimesh = ChTriangleMeshConnected::CreateFromWavefrontFile(mesh_filename, false);
                    else if (ext == "stl" || ext == "STL")
                        trimesh = ChTriangleMeshConnected::CreateFromSTLFile(mesh_filename, true);

                    if (!trimesh) {
                        cout << "Warning: Unsupported format for collision mesh file <" << mesh_filename << ">."
                             << endl;
                        cout << "Warning: No collision shape was generated for body <" << link_name << ">.\n" << endl;
                        break;
                    }

                    MeshCollisionType coll_type = m_coll_type.find(link_name) != m_coll_type.end()
                                                      ? m_coll_type.find(link_name)->second
                                                      : MeshCollisionType::TRIANGLE_MESH;
                    switch (coll_type) {
                        case MeshCollisionType::TRIANGLE_MESH: {
                            auto ct_shape = chrono_types::make_shared<ChCollisionShapeTriangleMesh>(
                                contact_material, trimesh, false, false, 0.002);
                            body->AddCollisionShape(ct_shape, frame);
                            break;
                        }
                        case MeshCollisionType::CONVEX_HULL: {
                            auto ct_shape = chrono_types::make_shared<ChCollisionShapeConvexHull>(
                                contact_material, trimesh->GetCoordsVertices());
                            body->AddCollisionShape(ct_shape, frame);
                            break;
                        }
                        case MeshCollisionType::NODE_CLOUD: {
                            for (const auto& v : trimesh->GetCoordsVertices()) {
                                auto ct_shape =
                                    chrono_types::make_shared<ChCollisionShapeSphere>(contact_material, 0.002);
                                body->AddCollisionShape(ct_shape, ChFrame<>(v, QUNIT));
                            }
                            break;
                        }
                    }
                    break;
                }
            }
        }
    }
}

bool Discard(urdf::LinkConstSharedPtr link) {
    const auto& inertial = link->inertial;
    if (!inertial)
        return true;

    if (inertial->mass < inertia_threshold ||  //
        inertial->ixx < inertia_threshold || inertial->iyy < inertia_threshold || inertial->izz < inertia_threshold)
        return true;

    return false;
}

// Create a body (with default collision model type) from the provided URDF link.
// This is called in a base-to-tip traversal, so the parent Chrono body exists.
std::shared_ptr<ChBodyAuxRef> ChParserURDF::toChBody(urdf::LinkConstSharedPtr link) {
    // Discard bodies with zero inertia properties
    if (Discard(link)) {
        cerr << "WARNING: Body " << link->name << " has ZERO inertia." << endl;

        // Error if a discarded body was connected to its parent with anything but a FIXED joint
        if (link->parent_joint->type != urdf::Joint::FIXED) {
            cerr << "ERROR: Body with ZERO inertia not connected through FIXED joint to parent." << endl;
            throw std::runtime_error("Body with ZERO inertia not connected through FIXED joint to parent.");
        }

        // Get the parent link and the Chrono parent body
        const auto& parent_link_name = link->parent_joint->parent_link_name;
        const auto& parent_body = m_sys->SearchBody(parent_link_name);

        // Add to the list of discarded bodies and cache the body's parent
        // (this will be used to attach children joints of this body)
        m_discarded.insert(std::make_pair(link->name, parent_link_name));

        // Transfer visualization and collision assets to parent body
        attachVisualization(parent_body, link, toChFrame(link->parent_joint->parent_to_joint_origin_transform));
        attachCollision(parent_body, link, toChFrame(link->parent_joint->parent_to_joint_origin_transform));

        return nullptr;
    }

    // Get inertia properties
    // Note that URDF and Chrono use the same convention regarding sign of products of inertia
    const auto& inertial = link->inertial;
    double mass = inertial->mass;
    auto inertia_moments = ChVector3d(inertial->ixx, inertial->iyy, inertial->izz);
    auto inertia_products = ChVector3d(inertial->ixy, inertial->ixz, inertial->iyz);

    // Create the Chrono body
    auto body = chrono_types::make_shared<ChBodyAuxRef>();
    body->SetName(link->name);
    body->SetFrameCOMToRef(toChFrame(inertial->origin));
    body->SetMass(mass);
    body->SetInertiaXX(inertia_moments);
    body->SetInertiaXY(inertia_products);

    // Create and attach visualization and collision assets
    attachVisualization(body, link, ChFrame<>());
    attachCollision(body, link, ChFrame<>());

    return body;
}

std::shared_ptr<ChLink> ChParserURDF::toChLink(urdf::JointSharedPtr& joint) {
    auto joint_name = joint->name;
    auto joint_type = joint->type;

    // Get the names of the parent and child bodies
    auto parent_link_name = joint->parent_link_name;
    auto child_link_name = joint->child_link_name;

    // If the child is a discarded body, do not create this joint
    if (m_discarded.find(child_link_name) != m_discarded.end()) {
        assert(joint_type == urdf::Joint::FIXED);
        return nullptr;
    }

    // If the parent is a discarded body, use the grandparent
    if (m_discarded.find(parent_link_name) != m_discarded.end()) {
        parent_link_name = m_discarded.find(parent_link_name)->second;
    }

    // Find the parent and child Chrono bodies
    const auto& parent = m_sys->SearchBody(parent_link_name);
    const auto& child = m_sys->SearchBody(child_link_name);

    // The parent body may not have been created (e.g., when using a dummy root), but the child must always exist.
    if (!parent)
        return nullptr;
    if (!child) {
        cerr << "ERROR: Body " << child_link_name << " not found." << endl;
        throw std::runtime_error("Body not found.");
    }

    // Create 3 mutually orthogonal directions, with d1 being the joint axis.
    // These form a rotation matrix relative to the child frame (in the URDF representation, a body reference frame
    // coincides with the frame of the joint connecting the body to its parent).
    auto joint_axis = toChVector(joint->axis);
    ChVector3d d1, d2, d3;
    joint_axis.GetDirectionAxesAsX(d1, d2, d3);

    // Create motors or passive joints
    ChFrame<> joint_frame = child->GetFrameRefToAbs();  // default joint frame == child body frame

    if (m_actuated_joints.find(joint->name) != m_actuated_joints.end()) {
        // Create a motor (with a default zero constant motor function)
        auto actuation_type = m_actuated_joints.find(joint->name)->second;
        auto actuation_fun = chrono_types::make_shared<ChFunctionConst>(0);

        if (joint_type == urdf::Joint::REVOLUTE || joint_type == urdf::Joint::CONTINUOUS) {
            std::shared_ptr<ChLinkMotorRotation> revolute;
            switch (actuation_type) {
                case ChParserURDF::ActuationType::POSITION:
                    revolute = chrono_types::make_shared<ChLinkMotorRotationAngle>();
                    break;
                case ChParserURDF::ActuationType::SPEED:
                    revolute = chrono_types::make_shared<ChLinkMotorRotationSpeed>();
                    break;
                case ChParserURDF::ActuationType::FORCE:
                    revolute = chrono_types::make_shared<ChLinkMotorRotationTorque>();
                    break;
            }
            joint_frame.SetRot(joint_frame.GetRotMat() * ChMatrix33<>(d2, d3, d1));  // Chrono rot. motor axis along Z
            revolute->Initialize(parent, child, joint_frame);
            revolute->SetMotorFunction(actuation_fun);
            revolute->SetName(joint_name);
            return revolute;
        }

        if (joint_type == urdf::Joint::PRISMATIC) {
            std::shared_ptr<ChLinkMotorLinear> prismatic;
            switch (actuation_type) {
                case ChParserURDF::ActuationType::POSITION:
                    prismatic = chrono_types::make_shared<ChLinkMotorLinearPosition>();
                    break;
                case ChParserURDF::ActuationType::SPEED:
                    prismatic = chrono_types::make_shared<ChLinkMotorLinearSpeed>();
                    break;
                case ChParserURDF::ActuationType::FORCE:
                    prismatic = chrono_types::make_shared<ChLinkMotorLinearForce>();
                    break;
            }
            joint_frame.SetRot(joint_frame.GetRotMat() * ChMatrix33<>(d1, d2, d3));  // Chrono lin. motor axis along X
            prismatic->Initialize(parent, child, joint_frame);
            prismatic->SetMotorFunction(actuation_fun);
            prismatic->SetName(joint_name);
            return prismatic;
        }
    } else {
        // Create a passive joint
        if (joint_type == urdf::Joint::REVOLUTE || joint_type == urdf::Joint::CONTINUOUS) {
            auto revolute = chrono_types::make_shared<ChLinkLockRevolute>();
            if (joint_type == urdf::Joint::REVOLUTE) {
                revolute->LimitRz().SetActive(true);
                revolute->LimitRz().SetMin(joint->limits->lower);
                revolute->LimitRz().SetMax(joint->limits->upper);
            }
            joint_frame.SetRot(joint_frame.GetRotMat() * ChMatrix33<>(d2, d3, d1));  // Chrono revolute axis along Z
            revolute->Initialize(parent, child, joint_frame);
            revolute->SetName(joint_name);
            return revolute;
        }

        if (joint_type == urdf::Joint::PRISMATIC) {
            auto prismatic = chrono_types::make_shared<ChLinkLockPrismatic>();
            {
                prismatic->LimitRz().SetActive(true);
                prismatic->LimitRz().SetMin(joint->limits->lower);
                prismatic->LimitRz().SetMax(joint->limits->upper);
            }
            joint_frame.SetRot(joint_frame.GetRotMat() * ChMatrix33<>(d2, d3, d1));  // Chrono prismatic axis along Z
            prismatic->Initialize(parent, child, joint_frame);
            prismatic->SetName(joint_name);
            return prismatic;
        }

        if (joint_type == urdf::Joint::FLOATING) {
            auto free = chrono_types::make_shared<ChLinkLockFree>();
            free->Initialize(parent, child, joint_frame);
            free->SetName(joint_name);
            return free;
        }

        if (joint_type == urdf::Joint::PLANAR) {
            auto planar = chrono_types::make_shared<ChLinkLockPointPlane>();
            joint_frame.SetRot(joint_frame.GetRotMat() * ChMatrix33<>(d2, d3, d1));  // Chrono plane normal along Z
            planar->Initialize(parent, child, joint_frame);
            planar->SetName(joint_name);
            return planar;
        }

        if (joint_type == urdf::Joint::FIXED) {
            auto fixed = chrono_types::make_shared<ChLinkLockLock>();
            fixed->Initialize(parent, child, joint_frame);
            fixed->SetName(joint_name);
            return fixed;
        }
    }

    return nullptr;
}

// -----------------------------------------------------------------------------

std::shared_ptr<ChBodyAuxRef> ChParserURDF::GetRootChBody() const {
    if (!m_sys) {
        cerr << "\nWARNING: GetRootChBody: The Chrono model was not yet populated." << endl;
        return nullptr;
    }

    return m_root_body;
}

std::shared_ptr<ChBody> ChParserURDF::GetChBody(const std::string& name) const {
    if (!m_sys) {
        cerr << "\nWARNING: GetChBody: The Chrono model was not yet populated." << endl;
        return nullptr;
    }

    return m_sys->SearchBody(name);
}

std::shared_ptr<ChLinkBase> ChParserURDF::GetChLink(const std::string& name) const {
    if (!m_sys) {
        cerr << "\nWARNING: GetChLink: The Chrono model was not yet populated." << endl;
        return nullptr;
    }

    return m_sys->SearchLink(name);
}

std::shared_ptr<ChLinkMotor> ChParserURDF::GetChMotor(const std::string& name) const {
    if (!m_sys) {
        cerr << "\nWARNING: GetChMotor: The Chrono model was not yet populated." << endl;
        return nullptr;
    }

    if (m_actuated_joints.find(name) == m_actuated_joints.end()) {
        cerr << "\nWARNING: GetChMotor: The joint \"" << name << "\" was not marked as actuated." << endl;
        return nullptr;
    }

    return std::static_pointer_cast<ChLinkMotor>(m_sys->SearchLink(name));
}

void ChParserURDF::SetMotorFunction(const std::string& motor_name, const std::shared_ptr<ChFunction> function) {
    if (!m_sys) {
        cerr << "\nWARNING: SetMotorFunction: The Chrono model was not yet populated." << endl;
        return;
    }

    if (!m_model->getJoint(motor_name)) {
        cerr << "\nWARNING: SetMotorFunction: No joint named \"" << motor_name << "\"." << endl;
        return;
    }

    if (m_actuated_joints.find(motor_name) == m_actuated_joints.end()) {
        cerr << "\nWARNING: SetMotorFunction: The joint \"" << motor_name << "\" was not marked as actuated." << endl;
        return;
    }

    std::static_pointer_cast<ChLinkMotor>(m_sys->SearchLink(motor_name))->SetMotorFunction(function);
}

// -----------------------------------------------------------------------------

// From check_urdf.cpp in the urdfdom distribution
void printBodyTree(urdf::LinkConstSharedPtr link, int level = 0) {
    level += 2;
    int count = 0;
    for (auto child = link->child_links.begin(); child != link->child_links.end(); ++child) {
        if (*child) {
            for (int j = 0; j < level; j++)
                cout << "  ";  // indent
            cout << "child(" << (count++) + 1 << "):  " << (*child)->name << endl;
            // first grandchild
            printBodyTree(*child, level);
        } else {
            for (int j = 0; j < level; j++)
                cout << " ";  // indent
            cout << "root link: " << link->name << " has a null child!" << *child << endl;
        }
    }
}

void ChParserURDF::PrintModelBodyTree() {
    auto root_link = m_model->getRoot();
    cout << "Body tree in <" << m_model->getName() << "> model" << endl;
    cout << "  Root body " << root_link->name << " has " << root_link->child_links.size() << " child(ren)" << endl;
    printBodyTree(root_link);
    cout << endl;
}

// -----------------------------------------------------------------------------

void ChParserURDF::PrintModelBodies() {
    cout << "Joint list in <" << m_model->getName() << "> model" << endl;
    std::vector<urdf::LinkSharedPtr> links;
    m_model->getLinks(links);
    for (const auto& link : links) {
        bool collision = !link->collision_array.empty();

        cout << "Link: " << std::left << std::setw(25) << link->name;
        cout << "discarded? " << (Discard(link) ? "Y    " : "     ");
        cout << "collision? " << (collision ? "Y    " : "     ");
        cout << endl;
    }
    cout << endl;
}

// -----------------------------------------------------------------------------

void ChParserURDF::PrintModelJoints() {
    cout << "Joint list in <" << m_model->getName() << "> model" << endl;
    std::vector<urdf::LinkSharedPtr> links;
    m_model->getLinks(links);
    for (const auto& link : links) {
        auto joint = link->parent_joint;
        if (!joint)
            continue;

        cout << (m_actuated_joints.find(joint->name) == m_actuated_joints.end() ? "[P] " : "[A] ");
        switch (joint->type) {
            case urdf::Joint::REVOLUTE:
                cout << "revolute  ";
                break;
            case urdf::Joint::PRISMATIC:
                cout << "prismatic ";
                break;
            case urdf::Joint::PLANAR:
                cout << "planar    ";
                break;
            case urdf::Joint::FLOATING:
                cout << "floating  ";
                break;
            case urdf::Joint::FIXED:
                cout << "fixed     ";
                break;
            case urdf::Joint::CONTINUOUS:
                cout << "continous ";
                break;
        }
        cout << "Joint: " << std::left << std::setw(25) << joint->name;
        cout << "Link: " << std::left << std::setw(25) << link->name;
        cout << "Parent:" << std::left << std::setw(25) << joint->parent_link_name << endl;
    }
    cout << endl;
}

// -----------------------------------------------------------------------------

std::shared_ptr<tinyxml2::XMLDocument> ChParserURDF::CustomProcess(const std::string& key,
                                                                   std::shared_ptr<CustomProcessor> callback) {
    auto xml_doc = chrono_types::make_shared<tinyxml2::XMLDocument>();
    xml_doc->Parse(m_xml_string.c_str());
    if (xml_doc->Error()) {
        std::cerr << xml_doc->ErrorStr() << std::endl;
        return nullptr;
    }

    tinyxml2::XMLElement* robot_xml = xml_doc->FirstChildElement("robot");
    if (!robot_xml) {
        std::cerr << "Could not find the 'robot' element in the xml file" << std::endl;
        return nullptr;
    }

    for (tinyxml2::XMLElement* xml_element = robot_xml->FirstChildElement(key.c_str());  //
         xml_element;                                                                    //
         xml_element = xml_element->NextSiblingElement(key.c_str())                      //
    ) {
        callback->Process(*xml_element, *m_sys);
    }

    return xml_doc;
}

}  // end namespace parsers
}  // end namespace chrono<|MERGE_RESOLUTION|>--- conflicted
+++ resolved
@@ -40,14 +40,6 @@
 
 #include "chrono_thirdparty/filesystem/path.h"
 
-<<<<<<< HEAD
-#ifdef HAVE_ROS
-    #include "ament_index_cpp/get_package_prefix.hpp"
-    #include "ament_index_cpp/get_package_share_directory.hpp"
-#endif
-
-=======
->>>>>>> a1f21c1b
 namespace chrono {
 namespace parsers {
 
