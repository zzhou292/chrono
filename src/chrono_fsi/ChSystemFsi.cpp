// =============================================================================
// PROJECT CHRONO - http://projectchrono.org
//
// Copyright (c) 2014 projectchrono.org
// All rights reserved.
//
// Use of this source code is governed by a BSD-style license that can be found
// in the LICENSE file at the top level of the distribution and at
// http://projectchrono.org/license-chrono.txt.
//
// =============================================================================
// Author: Milad Rakhsha, Arman Pazouki, Wei Hu, Radu Serban
// =============================================================================
//
// Implementation of FSI system that includes all subclasses for proximity and
// force calculation, and time integration
//
// =============================================================================

#include <cmath>

#include "chrono/core/ChTypes.h"

#include "chrono/utils/ChUtilsCreators.h"
#include "chrono/utils/ChUtilsGenerators.h"

#include "chrono/fea/ChElementCableANCF.h"
#include "chrono/fea/ChElementShellANCF_3423.h"
#include "chrono/fea/ChMesh.h"
#include "chrono/fea/ChNodeFEAxyzD.h"
#include "chrono/fea/ChContactSurfaceMesh.h"

#include "chrono_fsi/ChSystemFsi.h"
#include "chrono_fsi/physics/ChParams.h"
#include "chrono_fsi/physics/ChSystemFsi_impl.cuh"
#include "chrono_fsi/physics/ChFsiInterface.h"
#include "chrono_fsi/physics/ChFluidDynamics.cuh"
#include "chrono_fsi/physics/ChBce.cuh"
#include "chrono_fsi/utils/ChUtilsTypeConvert.h"
#include "chrono_fsi/utils/ChUtilsGeneratorFluid.h"
#include "chrono_fsi/utils/ChUtilsPrintSph.cuh"
#include "chrono_fsi/utils/ChUtilsDevice.cuh"

#include "chrono_thirdparty/filesystem/path.h"
#include "chrono_thirdparty/filesystem/resolver.h"

#include "chrono_thirdparty/rapidjson/document.h"
#include "chrono_thirdparty/rapidjson/filereadstream.h"

using namespace rapidjson;

using std::cout;
using std::cerr;
using std::endl;

namespace chrono {
namespace fsi {

ChSystemFsi::ChSystemFsi(ChSystem* sysMBS)
    : m_sysMBS(sysMBS),
      m_verbose(true),
      m_is_initialized(false),
      m_integrate_SPH(true),
      m_time(0),
      m_write_mode(OutputMode::NONE) {
    m_paramsH = chrono_types::make_shared<SimParams>();
    m_sysFSI = chrono_types::make_unique<ChSystemFsi_impl>(m_paramsH);
    InitParams();

    m_num_flex1D_elements = 0;
    m_num_flex2D_elements = 0;

    m_num_flex1D_nodes = 0;
    m_num_flex2D_nodes = 0;

    m_fsi_interface = chrono_types::make_unique<ChFsiInterface>(*m_sysFSI, m_paramsH);
}

ChSystemFsi::~ChSystemFsi() {}

void ChSystemFsi::AttachSystem(ChSystem* sysMBS) {
    m_sysMBS = sysMBS;
}

//--------------------------------------------------------------------------------------------------------------------------------

void ChSystemFsi::InitParams() {
    //// RADU TODO
    //// Provide default values for *all* parameters!

    m_paramsH->output_length = 1;

    // Fluid properties
    m_paramsH->rho0 = Real(1000.0);
    m_paramsH->invrho0 = 1 / m_paramsH->rho0;
    m_paramsH->rho_solid = m_paramsH->rho0;
    m_paramsH->mu0 = Real(0.001);
    m_paramsH->bodyForce3 = mR3(0, 0, 0);
    m_paramsH->gravity = mR3(0, 0, 0);
    m_paramsH->kappa = Real(0.0);
    m_paramsH->L_Characteristic = Real(1.0);

    // SPH parameters
    m_paramsH->fluid_dynamic_type = FluidDynamics::WCSPH;
    m_paramsH->HSML = Real(0.01);
    m_paramsH->INVHSML = 1 / m_paramsH->HSML;
    m_paramsH->INITSPACE = m_paramsH->HSML;
    m_paramsH->volume0 = cube(m_paramsH->INITSPACE);
    m_paramsH->INV_INIT = 1 / m_paramsH->INITSPACE;
    m_paramsH->MULT_INITSPACE_Shells = Real(1.0);
    m_paramsH->v_Max = Real(1.0);
    m_paramsH->EPS_XSPH = Real(0.5);
    m_paramsH->beta_shifting = Real(1.0);
    m_paramsH->densityReinit = 2147483647;
    m_paramsH->Conservative_Form = true;
    m_paramsH->gradient_type = 0;
    m_paramsH->laplacian_type = 0;
    m_paramsH->USE_Consistent_L = false;
    m_paramsH->USE_Consistent_G = false;

    m_paramsH->markerMass = m_paramsH->volume0 * m_paramsH->rho0;

    m_paramsH->NUM_BOUNDARY_LAYERS = 3;

    // Time stepping
    m_paramsH->Adaptive_time_stepping = false;
    m_paramsH->Co_number = Real(0.1);
    m_paramsH->Beta = Real(0.0);
    m_paramsH->dT = Real(0.0001);
    m_paramsH->INV_dT = 1 / m_paramsH->dT;
    m_paramsH->dT_Flex = m_paramsH->dT;
    m_paramsH->dT_Max = Real(1.0);

    // Pressure equation
    m_paramsH->PPE_Solution_type = PPESolutionType::MATRIX_FREE;
    m_paramsH->Alpha = m_paramsH->HSML;
    m_paramsH->PPE_relaxation = Real(1.0);
    m_paramsH->LinearSolver = SolverType::BICGSTAB;
    m_paramsH->LinearSolver_Abs_Tol = Real(0.0);
    m_paramsH->LinearSolver_Rel_Tol = Real(0.0);
    m_paramsH->LinearSolver_Max_Iter = 1000;
    m_paramsH->Verbose_monitoring = false;
    m_paramsH->Pressure_Constraint = false;
    m_paramsH->BASEPRES = Real(0.0);
    m_paramsH->ClampPressure = false;

    m_paramsH->bceType = BceVersion::ADAMI;
    m_paramsH->bceTypeWall = BceVersion::ADAMI;

    // Elastic SPH
    m_paramsH->C_Wi = Real(0.8);

    //
    m_paramsH->bodyActiveDomain = mR3(1e10, 1e10, 1e10);
    m_paramsH->settlingTime = Real(0);

    //
    m_paramsH->Max_Pressure = Real(1e20);

    //// RADU TODO
    //// material model

    // Elastic SPH
    ElasticMaterialProperties mat_props;
    SetElasticSPH(mat_props);
    m_paramsH->elastic_SPH = false;  // default: fluid dynamics

    m_paramsH->Cs = 10 * m_paramsH->v_Max;

    m_paramsH->use_default_limits = true;
    m_paramsH->use_init_pressure = false;
}

//--------------------------------------------------------------------------------------------------------------------------------

Real3 LoadVectorJSON(const Value& a) {
    assert(a.IsArray());
    assert(a.Size() == 3);
    return mR3(a[0u].GetDouble(), a[1u].GetDouble(), a[2u].GetDouble());
}

void ChSystemFsi::ReadParametersFromFile(const std::string& json_file) {
    if (m_verbose)
        cout << "Reading parameters from: " << json_file << endl;

    FILE* fp = fopen(json_file.c_str(), "r");
    if (!fp) {
        cerr << "Invalid JSON file!" << endl;
        return;
    }

    char readBuffer[32768];
    FileReadStream is(fp, readBuffer, sizeof(readBuffer));
    fclose(fp);

    Document doc;

    doc.ParseStream<ParseFlag::kParseCommentsFlag>(is);
    if (!doc.IsObject()) {
        cerr << "Invalid JSON file!!" << endl;
        return;
    }

    if (doc.HasMember("Data Output Length"))
        m_paramsH->output_length = doc["Data Output Length"].GetInt();

    if (doc.HasMember("Physical Properties of Fluid")) {
        if (doc["Physical Properties of Fluid"].HasMember("Density"))
            m_paramsH->rho0 = doc["Physical Properties of Fluid"]["Density"].GetDouble();

        if (doc["Physical Properties of Fluid"].HasMember("Solid Density"))
            m_paramsH->rho_solid = doc["Physical Properties of Fluid"]["Solid Density"].GetDouble();

        if (doc["Physical Properties of Fluid"].HasMember("Viscosity"))
            m_paramsH->mu0 = doc["Physical Properties of Fluid"]["Viscosity"].GetDouble();

        if (doc["Physical Properties of Fluid"].HasMember("Body Force"))
            m_paramsH->bodyForce3 = LoadVectorJSON(doc["Physical Properties of Fluid"]["Body Force"]);

        if (doc["Physical Properties of Fluid"].HasMember("Gravity"))
            m_paramsH->gravity = LoadVectorJSON(doc["Physical Properties of Fluid"]["Gravity"]);

        if (doc["Physical Properties of Fluid"].HasMember("Surface Tension Kappa"))
            m_paramsH->kappa = doc["Physical Properties of Fluid"]["Surface Tension Kappa"].GetDouble();

        if (doc["Physical Properties of Fluid"].HasMember("Characteristic Length"))
            m_paramsH->L_Characteristic = doc["Physical Properties of Fluid"]["Characteristic Length"].GetDouble();
    }

    if (doc.HasMember("SPH Parameters")) {
        if (doc["SPH Parameters"].HasMember("Method")) {
            std::string SPH = doc["SPH Parameters"]["Method"].GetString();
            if (m_verbose)
                cout << "Modeling method is: " << SPH << endl;
            if (SPH == "I2SPH")
                m_paramsH->fluid_dynamic_type = FluidDynamics::I2SPH;
            else if (SPH == "IISPH")
                m_paramsH->fluid_dynamic_type = FluidDynamics::IISPH;
            else if (SPH == "WCSPH")
                m_paramsH->fluid_dynamic_type = FluidDynamics::WCSPH;
            else {
                cerr << "Incorrect SPH method in the JSON file: " << SPH << endl;
                cerr << "Falling back to WCSPH " << endl;
                m_paramsH->fluid_dynamic_type = FluidDynamics::WCSPH;
            }
        }

        if (doc["SPH Parameters"].HasMember("Kernel h"))
            m_paramsH->HSML = doc["SPH Parameters"]["Kernel h"].GetDouble();

        if (doc["SPH Parameters"].HasMember("Initial Spacing"))
            m_paramsH->INITSPACE = doc["SPH Parameters"]["Initial Spacing"].GetDouble();

        if (doc["SPH Parameters"].HasMember("Initial Spacing Solid"))
            m_paramsH->MULT_INITSPACE_Shells =
                doc["SPH Parameters"]["Initial Spacing Solid"].GetDouble() / m_paramsH->HSML;

        if (doc["SPH Parameters"].HasMember("Epsilon"))
            m_paramsH->epsMinMarkersDis = doc["SPH Parameters"]["Epsilon"].GetDouble();
        else
            m_paramsH->epsMinMarkersDis = 0.01;

        if (doc["SPH Parameters"].HasMember("Maximum Velocity"))
            m_paramsH->v_Max = doc["SPH Parameters"]["Maximum Velocity"].GetDouble();

        if (doc["SPH Parameters"].HasMember("XSPH Coefficient"))
            m_paramsH->EPS_XSPH = doc["SPH Parameters"]["XSPH Coefficient"].GetDouble();

        if (doc["SPH Parameters"].HasMember("Viscous damping"))
            m_paramsH->Vis_Dam = doc["SPH Parameters"]["Viscous damping"].GetDouble();

        if (doc["SPH Parameters"].HasMember("Shifting Coefficient"))
            m_paramsH->beta_shifting = doc["SPH Parameters"]["Shifting Coefficient"].GetDouble();

        if (doc["SPH Parameters"].HasMember("Density Reinitialization"))
            m_paramsH->densityReinit = doc["SPH Parameters"]["Density Reinitialization"].GetInt();

        if (doc["SPH Parameters"].HasMember("Conservative Discretization"))
            m_paramsH->Conservative_Form = doc["SPH Parameters"]["Conservative Discretization"].GetBool();

        if (doc["SPH Parameters"].HasMember("Gradient Discretization Type"))
            m_paramsH->gradient_type = doc["SPH Parameters"]["Gradient Discretization Type"].GetInt();

        if (doc["SPH Parameters"].HasMember("Laplacian Discretization Type"))
            m_paramsH->laplacian_type = doc["SPH Parameters"]["Laplacian Discretization Type"].GetInt();

        if (doc["SPH Parameters"].HasMember("Consistent Discretization for Laplacian"))
            m_paramsH->USE_Consistent_L = doc["SPH Parameters"]["Consistent Discretization for Laplacian"].GetBool();

        if (doc["SPH Parameters"].HasMember("Consistent Discretization for Gradient"))
            m_paramsH->USE_Consistent_G = doc["SPH Parameters"]["Consistent Discretization for Gradient"].GetBool();
    }

    if (doc.HasMember("Time Stepping")) {
        if (doc["Time Stepping"].HasMember("Adaptive Time stepping"))
            m_paramsH->Adaptive_time_stepping = doc["Time Stepping"]["Adaptive Time stepping"].GetBool();

        if (doc["Time Stepping"].HasMember("CFL number"))
            m_paramsH->Co_number = doc["Time Stepping"]["CFL number"].GetDouble();

        if (doc["Time Stepping"].HasMember("Beta"))
            m_paramsH->Beta = doc["Time Stepping"]["Beta"].GetDouble();

        if (doc["Time Stepping"].HasMember("Fluid time step"))
            m_paramsH->dT = doc["Time Stepping"]["Fluid time step"].GetDouble();

        if (doc["Time Stepping"].HasMember("Solid time step"))
            m_paramsH->dT_Flex = doc["Time Stepping"]["Solid time step"].GetDouble();
        else
            m_paramsH->dT_Flex = m_paramsH->dT;

        if (doc["Time Stepping"].HasMember("Maximum time step"))
            m_paramsH->dT_Max = doc["Time Stepping"]["Maximum time step"].GetDouble();
    }

    if (doc.HasMember("Pressure Equation")) {
        if (doc["Pressure Equation"].HasMember("Linear solver")) {
            m_paramsH->PPE_Solution_type = PPESolutionType::FORM_SPARSE_MATRIX;
            std::string solver = doc["Pressure Equation"]["Linear solver"].GetString();
            if (solver == "Jacobi") {
                m_paramsH->USE_LinearSolver = false;
            } else {
                m_paramsH->USE_LinearSolver = true;
                if (solver == "BICGSTAB")
                    m_paramsH->LinearSolver = SolverType::BICGSTAB;
                if (solver == "GMRES")
                    m_paramsH->LinearSolver = SolverType::GMRES;
            }
        }

        if (doc["Pressure Equation"].HasMember("Poisson source term")) {
            std::string source = doc["Pressure Equation"]["Poisson source term"].GetString();
            if (source == "Density-Based")
                m_paramsH->DensityBaseProjetion = true;
            else
                m_paramsH->DensityBaseProjetion = false;
        }

        if (doc["Pressure Equation"].HasMember("Projection method")) {
            std::string source = doc["Pressure Equation"]["Projection method"].GetString();
            if (source == "Incremental")
                m_paramsH->USE_NonIncrementalProjection = false;
            else
                m_paramsH->USE_NonIncrementalProjection = true;
        }

        if (doc["Pressure Equation"].HasMember("Alpha Source Term"))
            m_paramsH->Alpha = doc["Pressure Equation"]["Alpha Source Term"].GetDouble();

        if (doc["Pressure Equation"].HasMember("Under-relaxation"))
            m_paramsH->PPE_relaxation = doc["Pressure Equation"]["Under-relaxation"].GetDouble();

        if (doc["Pressure Equation"].HasMember("Absolute residual"))
            m_paramsH->LinearSolver_Abs_Tol = doc["Pressure Equation"]["Absolute residual"].GetDouble();

        if (doc["Pressure Equation"].HasMember("Relative residual"))
            m_paramsH->LinearSolver_Rel_Tol = doc["Pressure Equation"]["Relative residual"].GetDouble();

        if (doc["Pressure Equation"].HasMember("Maximum Iterations"))
            m_paramsH->LinearSolver_Max_Iter = doc["Pressure Equation"]["Maximum Iterations"].GetInt();

        if (doc["Pressure Equation"].HasMember("Verbose monitoring"))
            m_paramsH->Verbose_monitoring = doc["Pressure Equation"]["Verbose monitoring"].GetBool();

        if (doc["Pressure Equation"].HasMember("Constraint Pressure")) {
            m_paramsH->Pressure_Constraint = doc["Pressure Equation"]["Constraint Pressure"].GetBool();
            if (doc["Pressure Equation"].HasMember("Average Pressure"))
                m_paramsH->BASEPRES = doc["Pressure Equation"]["Average Pressure"].GetDouble();
        }

        if (doc["Pressure Equation"].HasMember("Clamp Pressure"))
            m_paramsH->ClampPressure = doc["Pressure Equation"]["Clamp Pressure"].GetBool();

        if (doc["Pressure Equation"].HasMember("Boundary Conditions")) {
            std::string BC = doc["Pressure Equation"]["Boundary Conditions"].GetString();
            if (BC == "Generalized Wall BC")
                m_paramsH->bceType = BceVersion::ADAMI;
            else
                m_paramsH->bceType = BceVersion::ORIGINAL;
        }
    }

    // this part is for modeling granular material dynamics using elastic SPH
    if (doc.HasMember("Elastic SPH")) {
        m_paramsH->elastic_SPH = true;

        if (doc["Elastic SPH"].HasMember("Poisson ratio"))
            m_paramsH->Nu_poisson = doc["Elastic SPH"]["Poisson ratio"].GetDouble();

        if (doc["Elastic SPH"].HasMember("Young modulus"))
            m_paramsH->E_young = doc["Elastic SPH"]["Young modulus"].GetDouble();

        if (doc["Elastic SPH"].HasMember("Artificial stress"))
            m_paramsH->Ar_stress = doc["Elastic SPH"]["Artificial stress"].GetDouble();

        if (doc["Elastic SPH"].HasMember("Artificial viscosity alpha"))
            m_paramsH->Ar_vis_alpha = doc["Elastic SPH"]["Artificial viscosity alpha"].GetDouble();

        if (doc["Elastic SPH"].HasMember("Artificial viscosity beta"))
            m_paramsH->Ar_vis_beta = doc["Elastic SPH"]["Artificial viscosity beta"].GetDouble();

        if (doc["Elastic SPH"].HasMember("I0"))
            m_paramsH->mu_I0 = doc["Elastic SPH"]["I0"].GetDouble();

        if (doc["Elastic SPH"].HasMember("mu_s"))
            m_paramsH->mu_fric_s = doc["Elastic SPH"]["mu_s"].GetDouble();

        if (doc["Elastic SPH"].HasMember("mu_2"))
            m_paramsH->mu_fric_2 = doc["Elastic SPH"]["mu_2"].GetDouble();

        if (doc["Elastic SPH"].HasMember("particle diameter"))
            m_paramsH->ave_diam = doc["Elastic SPH"]["particle diameter"].GetDouble();

        if (doc["Elastic SPH"].HasMember("frictional angle"))
            m_paramsH->Fri_angle = doc["Elastic SPH"]["frictional angle"].GetDouble();

        if (doc["Elastic SPH"].HasMember("dilate angle"))
            m_paramsH->Dil_angle = doc["Elastic SPH"]["dilate angle"].GetDouble();

        if (doc["Elastic SPH"].HasMember("cohesion coefficient"))
            m_paramsH->Coh_coeff = doc["Elastic SPH"]["cohesion coefficient"].GetDouble();

        if (doc["Elastic SPH"].HasMember("kernel threshold"))
            m_paramsH->C_Wi = doc["Elastic SPH"]["kernel threshold"].GetDouble();
    }

    // Geometry Information
    if (doc.HasMember("Geometry Inf")) {
        if (doc["Geometry Inf"].HasMember("BoxDimensionX"))
            m_paramsH->boxDimX = doc["Geometry Inf"]["BoxDimensionX"].GetDouble();

        if (doc["Geometry Inf"].HasMember("BoxDimensionY"))
            m_paramsH->boxDimY = doc["Geometry Inf"]["BoxDimensionY"].GetDouble();

        if (doc["Geometry Inf"].HasMember("BoxDimensionZ"))
            m_paramsH->boxDimZ = doc["Geometry Inf"]["BoxDimensionZ"].GetDouble();
    }

    if (doc.HasMember("Body Active Domain"))
        m_paramsH->bodyActiveDomain = LoadVectorJSON(doc["Body Active Domain"]);

    if (doc.HasMember("Settling Time"))
        m_paramsH->settlingTime = doc["Settling Time"].GetDouble();

    //===============================================================
    // Material Models
    //===============================================================
    if (doc.HasMember("Material Model")) {
        m_paramsH->non_newtonian = doc["Material Model"]["Non-Newtonian"].GetBool();
        //===============================================================
        // For a simple non-newtonian flow
        //==============================================================
        if (m_paramsH->non_newtonian) {
            m_paramsH->mu_max = doc["Material Model"]["max Viscosity"].GetDouble();

            if (m_paramsH->non_newtonian) {
                if (doc["Material Model"].HasMember("HerschelBulkley")) {
                    m_paramsH->HB_k = doc["Material Model"]["HerschelBulkley"]["k"].GetDouble();
                    m_paramsH->HB_n = doc["Material Model"]["HerschelBulkley"]["n"].GetInt();
                    m_paramsH->HB_tau0 = doc["Material Model"]["HerschelBulkley"]["tau_0"].GetDouble();
                    if (doc["Material Model"]["HerschelBulkley"].HasMember("sr0"))
                        m_paramsH->HB_sr0 = doc["Material Model"]["HerschelBulkley"]["sr0"].GetDouble();
                    else
                        m_paramsH->HB_sr0 = 0.0;
                } else {
                    if (m_verbose)
                        cout << "Constants of HerschelBulkley not found. Using default Newtonian values." << endl;
                    m_paramsH->HB_k = m_paramsH->mu0;
                    m_paramsH->HB_n = 1;
                    m_paramsH->HB_tau0 = 0;
                    m_paramsH->HB_sr0 = 0.0;
                }
            }
        }
    } else {
        m_paramsH->non_newtonian = false;
    }

    // Calculate dependent parameters
    m_paramsH->INVHSML = 1 / m_paramsH->HSML;
    m_paramsH->INV_INIT = 1 / m_paramsH->INITSPACE;
    m_paramsH->volume0 = cube(m_paramsH->INITSPACE);
    m_paramsH->MULT_INITSPACE = m_paramsH->INITSPACE / m_paramsH->HSML;
    m_paramsH->markerMass = m_paramsH->volume0 * m_paramsH->rho0;
    m_paramsH->INV_dT = 1 / m_paramsH->dT;
    m_paramsH->invrho0 = 1 / m_paramsH->rho0;

    if (m_paramsH->elastic_SPH) {
        m_paramsH->G_shear = m_paramsH->E_young / (2.0 * (1.0 + m_paramsH->Nu_poisson));
        m_paramsH->INV_G_shear = 1.0 / m_paramsH->G_shear;
        m_paramsH->K_bulk = m_paramsH->E_young / (3.0 * (1.0 - 2.0 * m_paramsH->Nu_poisson));
        m_paramsH->Cs = sqrt(m_paramsH->K_bulk / m_paramsH->rho0);

        Real sfri = std::sin(m_paramsH->Fri_angle);
        Real cfri = std::cos(m_paramsH->Fri_angle);
        Real sdil = std::sin(m_paramsH->Dil_angle);
        m_paramsH->Q_FA = 6 * sfri / (sqrt(3) * (3 + sfri));
        m_paramsH->Q_DA = 6 * sdil / (sqrt(3) * (3 + sdil));
        m_paramsH->K_FA = 6 * m_paramsH->Coh_coeff * cfri / (sqrt(3) * (3 + sfri));
    } else {
        m_paramsH->Cs = 10 * m_paramsH->v_Max;
    }
}

//--------------------------------------------------------------------------------------------------------------------------------

void ChSystemFsi::SetVerbose(bool verbose) {
    m_verbose = verbose;
    m_fsi_interface->m_verbose = verbose;
}

void ChSystemFsi::SetSPHLinearSolver(SolverType lin_solver) {
    m_paramsH->LinearSolver = lin_solver;
}

void ChSystemFsi::SetSPHMethod(FluidDynamics SPH_method, SolverType lin_solver) {
    m_paramsH->fluid_dynamic_type = SPH_method;
    m_paramsH->LinearSolver = lin_solver;
}

void ChSystemFsi::SetContainerDim(const ChVector3d& boxDim) {
    m_paramsH->boxDimX = boxDim.x();
    m_paramsH->boxDimY = boxDim.y();
    m_paramsH->boxDimZ = boxDim.z();
}

void ChSystemFsi::SetBoundaries(const ChVector3d& cMin, const ChVector3d& cMax) {
    m_paramsH->cMin = utils::ToReal3(cMin);
    m_paramsH->cMax = utils::ToReal3(cMax);
    m_paramsH->use_default_limits = false;
}

void ChSystemFsi::SetActiveDomain(const ChVector3d& boxHalfDim) {
    m_paramsH->bodyActiveDomain = utils::ToReal3(boxHalfDim);
}

void ChSystemFsi::SetActiveDomainDelay(double duration) {
    m_paramsH->settlingTime = duration;
}

void ChSystemFsi::SetNumBoundaryLayers(int num_layers) {
    m_paramsH->NUM_BOUNDARY_LAYERS = num_layers;
}

void ChSystemFsi::SetInitPressure(const double height) {
    m_paramsH->pressure_height = height;
    m_paramsH->use_init_pressure = true;
}

void ChSystemFsi::SetGravitationalAcceleration(const ChVector3d& gravity) {
    m_paramsH->gravity.x = gravity.x();
    m_paramsH->gravity.y = gravity.y();
    m_paramsH->gravity.z = gravity.z();
}

void ChSystemFsi::SetBodyForce(const ChVector3d& force) {
    m_paramsH->bodyForce3.x = force.x();
    m_paramsH->bodyForce3.y = force.y();
    m_paramsH->bodyForce3.z = force.z();
}

void ChSystemFsi::SetInitialSpacing(double spacing) {
    m_paramsH->INITSPACE = (Real)spacing;
    m_paramsH->INV_INIT = 1 / m_paramsH->INITSPACE;
    m_paramsH->volume0 = cube(m_paramsH->INITSPACE);
    m_paramsH->MULT_INITSPACE = m_paramsH->INITSPACE / m_paramsH->HSML;
    m_paramsH->markerMass = m_paramsH->volume0 * m_paramsH->rho0;
}

void ChSystemFsi::SetKernelLength(double length) {
    m_paramsH->HSML = (Real)length;
    m_paramsH->MULT_INITSPACE = m_paramsH->INITSPACE / m_paramsH->HSML;
    m_paramsH->INVHSML = 1 / m_paramsH->HSML;
}

void ChSystemFsi::SetStepSize(double dT, double dT_Flex) {
    m_paramsH->dT = dT;
    m_paramsH->INV_dT = 1 / m_paramsH->dT;
    m_paramsH->dT_Flex = (dT_Flex == 0) ? m_paramsH->dT : dT_Flex;
}

void ChSystemFsi::SetMaxStepSize(double dT_max) {
    m_paramsH->dT_Max = Real(dT_max);
}

void ChSystemFsi::SetAdaptiveTimeStepping(bool adaptive) {
    m_paramsH->Adaptive_time_stepping = adaptive;
}

void ChSystemFsi::SetSPHintegration(bool runSPH) {
    m_integrate_SPH = runSPH;
}

void ChSystemFsi::SetDensity(double rho0) {
    m_paramsH->rho0 = rho0;
    m_paramsH->invrho0 = 1 / m_paramsH->rho0;
    m_paramsH->markerMass = m_paramsH->volume0 * m_paramsH->rho0;
}

void ChSystemFsi::SetDiscreType(bool useGmatrix, bool useLmatrix) {
    m_paramsH->USE_Consistent_G = useGmatrix;
    m_paramsH->USE_Consistent_L = useLmatrix;
}

void ChSystemFsi::SetOutputLength(int OutputLength) {
    m_paramsH->output_length = OutputLength;
}

void ChSystemFsi::SetWallBC(BceVersion wallBC) {
    m_paramsH->bceTypeWall = wallBC;
}

void ChSystemFsi::SetRigidBodyBC(BceVersion rigidBodyBC) {
    m_paramsH->bceType = rigidBodyBC;
}

void ChSystemFsi::SetCohesionForce(double Fc) {
    m_paramsH->Coh_coeff = Fc;
}

ChSystemFsi::ElasticMaterialProperties::ElasticMaterialProperties()
    : Young_modulus(1e6),
      Poisson_ratio(0.3),
      stress(0),
      viscosity_alpha(0.5),
      viscosity_beta(0),
      mu_I0(0.03),
      mu_fric_s(0.7),
      mu_fric_2(0.7),
      average_diam(0.005),
      friction_angle(CH_PI / 10),
      dilation_angle(CH_PI / 10),
      cohesion_coeff(0),
      kernel_threshold(0.8) {}

void ChSystemFsi::SetElasticSPH(const ElasticMaterialProperties mat_props) {
    m_paramsH->elastic_SPH = true;

    m_paramsH->E_young = Real(mat_props.Young_modulus);
    m_paramsH->Nu_poisson = Real(mat_props.Poisson_ratio);
    m_paramsH->Ar_stress = Real(mat_props.stress);
    m_paramsH->Ar_vis_alpha = Real(mat_props.viscosity_alpha);
    m_paramsH->Ar_vis_beta = Real(mat_props.viscosity_beta);
    m_paramsH->mu_I0 = Real(mat_props.mu_I0);
    m_paramsH->mu_fric_s = Real(mat_props.mu_fric_s);
    m_paramsH->mu_fric_2 = Real(mat_props.mu_fric_2);
    m_paramsH->ave_diam = Real(mat_props.average_diam);
    m_paramsH->Fri_angle = Real(mat_props.friction_angle);
    m_paramsH->Dil_angle = Real(mat_props.dilation_angle);
    m_paramsH->Coh_coeff = Real(mat_props.cohesion_coeff);
    m_paramsH->C_Wi = Real(mat_props.kernel_threshold);

    m_paramsH->G_shear = m_paramsH->E_young / (2.0 * (1.0 + m_paramsH->Nu_poisson));
    m_paramsH->INV_G_shear = 1.0 / m_paramsH->G_shear;
    m_paramsH->K_bulk = m_paramsH->E_young / (3.0 * (1.0 - 2.0 * m_paramsH->Nu_poisson));
    m_paramsH->Cs = sqrt(m_paramsH->K_bulk / m_paramsH->rho0);

    Real sfri = std::sin(m_paramsH->Fri_angle);
    Real cfri = std::cos(m_paramsH->Fri_angle);
    Real sdil = std::sin(m_paramsH->Dil_angle);
    m_paramsH->Q_FA = 6 * sfri / (sqrt(3) * (3 + sfri));
    m_paramsH->Q_DA = 6 * sdil / (sqrt(3) * (3 + sdil));
    m_paramsH->K_FA = 6 * m_paramsH->Coh_coeff * cfri / (sqrt(3) * (3 + sfri));
}

//--------------------------------------------------------------------------------------------------------------------------------

void ChSystemFsi::AddFsiBody(std::shared_ptr<ChBody> body) {
    m_fsi_interface->m_fsi_bodies.push_back(body);
}

void ChSystemFsi::AddFsiMesh1D(std::shared_ptr<fea::ChMesh> mesh) {
    ChFsiInterface::FsiMesh1D fsi_mesh;

    // Traverse all elements in the provided mesh and extract the ANCF cable elements.
    // Keep track of node ownership
    std::set<fea::ChNodeFEAxyz*> assigned;
    for (const auto& element : mesh->GetElements()) {
        if (auto cable_el = std::dynamic_pointer_cast<fea::ChElementCableANCF>(element)) {
            std::shared_ptr<fea::ChNodeFEAxyz> node0 = cable_el->GetNodeA();
            std::shared_ptr<fea::ChNodeFEAxyz> node1 = cable_el->GetNodeB();
            ChVector2<bool> owns_node = {false, false};
            if (assigned.count(node0.get()) == 0) {
                assigned.insert(node0.get());
                owns_node[0] = true;
            }
            if (assigned.count(node1.get()) == 0) {
                assigned.insert(node1.get());
                owns_node[1] = true;
            }
            auto segment = chrono_types::make_shared<fea::ChContactSegmentXYZ>();
            segment->SetNodes({{node0, node1}});
            segment->SetNodeOwnership(owns_node);
            fsi_mesh.segments.push_back(segment);
        }
    }

    // Create maps from pointer-based to index-based for the nodes in the mesh contact segments.
    // These maps index only the nodes that are in ANCF cable elements (and not all nodes in the given FEA mesh).
    int vertex_index = 0;
    for (const auto& seg : fsi_mesh.segments) {
        if (fsi_mesh.ptr2ind_map.insert({seg->GetNode(0), vertex_index}).second) {
            fsi_mesh.ind2ptr_map.insert({vertex_index, seg->GetNode(0)});
            ++vertex_index;
        }
        if (fsi_mesh.ptr2ind_map.insert({seg->GetNode(1), vertex_index}).second) {
            fsi_mesh.ind2ptr_map.insert({vertex_index, seg->GetNode(1)});
            ++vertex_index;
        }
    }

    // Load index-based mesh connectivity (append to global list of 1-D flex segments)
    for (const auto& seg : fsi_mesh.segments) {
        auto node0_index = fsi_mesh.ptr2ind_map[seg->GetNode(0)];
        auto node1_index = fsi_mesh.ptr2ind_map[seg->GetNode(1)];
        m_sysFSI->fsiData->flex1D_Nodes_H.push_back(mI2(node0_index, node1_index));
    }

    // Create the BCE markers based on the mesh contact segments
    unsigned int meshID = (unsigned int)m_fsi_interface->m_fsi_meshes1D.size();
    fsi_mesh.num_bce = AddBCE_mesh1D(meshID, fsi_mesh);

    // Update total number of flex 1-D segments and associated nodes
    m_num_flex1D_elements += fsi_mesh.segments.size();
    m_num_flex1D_nodes += fsi_mesh.ind2ptr_map.size();

    // Store the mesh contact surface
    m_fsi_interface->m_fsi_meshes1D.push_back(fsi_mesh);
}

void ChSystemFsi::AddFsiMesh2D(std::shared_ptr<fea::ChMesh> mesh, bool centered) {
    std::shared_ptr<fea::ChContactSurfaceMesh> contact_surface;

    // Search for a contact surface mesh associated with the FEA mesh
    for (const auto& surface : mesh->GetContactSurfaces()) {
        if (auto surface_mesh = std::dynamic_pointer_cast<fea::ChContactSurfaceMesh>(surface)) {
            contact_surface = surface_mesh;
            break;
        }
    }

    // If none found, create one with a default contact material and extract the boundary faces of the FEA mesh
    if (!contact_surface) {
        ChContactMaterialData contact_material_data;  // default contact material
        contact_surface = chrono_types::make_shared<fea::ChContactSurfaceMesh>(
            contact_material_data.CreateMaterial(ChContactMethod::SMC));
        mesh->AddContactSurface(contact_surface);
        contact_surface->AddFacesFromBoundary(0.1);
    }

    ChFsiInterface::FsiMesh2D fsi_mesh;
    fsi_mesh.contact_surface = contact_surface;

    // Create maps from pointer-based to index-based for the nodes in the mesh contact surface.
    // These maps index only the nodes that are in the contact surface (and not all nodes in the given FEA mesh).
    int vertex_index = 0;
    for (const auto& tri : contact_surface->GetTriangleList()) {
        if (fsi_mesh.ptr2ind_map.insert({tri->GetNode(0), vertex_index}).second) {
            fsi_mesh.ind2ptr_map.insert({vertex_index, tri->GetNode(0)});
            ++vertex_index;
        }
        if (fsi_mesh.ptr2ind_map.insert({tri->GetNode(1), vertex_index}).second) {
            fsi_mesh.ind2ptr_map.insert({vertex_index, tri->GetNode(1)});
            ++vertex_index;
        }
        if (fsi_mesh.ptr2ind_map.insert({tri->GetNode(2), vertex_index}).second) {
            fsi_mesh.ind2ptr_map.insert({vertex_index, tri->GetNode(2)});
            ++vertex_index;
        }
    }

    assert(fsi_mesh.ptr2ind_map.size() == contact_surface->GetNumVertices());
    assert(fsi_mesh.ind2ptr_map.size() == contact_surface->GetNumVertices());

    // Load index-based mesh connectivity (append to global list of 1-D flex segments)
    for (const auto& tri : contact_surface->GetTriangleList()) {
        auto node0_index = fsi_mesh.ptr2ind_map[tri->GetNode(0)];
        auto node1_index = fsi_mesh.ptr2ind_map[tri->GetNode(1)];
        auto node2_index = fsi_mesh.ptr2ind_map[tri->GetNode(2)];
        m_sysFSI->fsiData->flex2D_Nodes_H.push_back(mI3(node0_index, node1_index, node2_index));
    }

    // Create the BCE markers based on the mesh contact surface
    unsigned int meshID = (unsigned int)m_fsi_interface->m_fsi_meshes2D.size();
    fsi_mesh.num_bce = AddBCE_mesh2D(meshID, fsi_mesh, centered);

    // Update total number of flex 2-D faces and associated nodes
    m_num_flex2D_elements += fsi_mesh.contact_surface->GetNumTriangles();
    m_num_flex2D_nodes += fsi_mesh.ind2ptr_map.size();

    // Store the mesh contact surface
    m_fsi_interface->m_fsi_meshes2D.push_back(fsi_mesh);

    //// TODO - load necessary structures and arrays
}

//--------------------------------------------------------------------------------------------------------------------------------

void ChSystemFsi::Initialize() {
    // Calculate the initial neighour particle number
    m_paramsH->markerMass = utils::massCalculator(m_paramsH->HSML, m_paramsH->INITSPACE, m_paramsH->rho0);
    m_paramsH->num_neighbors = utils::IniNeiNum(m_paramsH->HSML, m_paramsH->INITSPACE);

    if (m_paramsH->use_default_limits) {
        m_paramsH->cMin =
            mR3(-2 * m_paramsH->boxDimX, -2 * m_paramsH->boxDimY, -2 * m_paramsH->boxDimZ) - 10 * mR3(m_paramsH->HSML);
        m_paramsH->cMax =
            mR3(+2 * m_paramsH->boxDimX, +2 * m_paramsH->boxDimY, +2 * m_paramsH->boxDimZ) + 10 * mR3(m_paramsH->HSML);
    }

    if (m_paramsH->use_init_pressure) {
        size_t numParticles = m_sysFSI->sphMarkers_H->rhoPresMuH.size();
        for (int i = 0; i < numParticles; i++) {
            double z = m_sysFSI->sphMarkers_H->posRadH[i].z;
            double p = m_paramsH->rho0 * m_paramsH->gravity.z * (z - m_paramsH->pressure_height);
            m_sysFSI->sphMarkers_H->rhoPresMuH[i].y = p;
            if (m_paramsH->elastic_SPH) {
                m_sysFSI->sphMarkers_H->tauXxYyZzH[i].x = -p;
                m_sysFSI->sphMarkers_H->tauXxYyZzH[i].y = -p;
                m_sysFSI->sphMarkers_H->tauXxYyZzH[i].z = -p;
            }
        }
    }

    // Set up subdomains for faster neighbor particle search
    m_paramsH->NUM_BOUNDARY_LAYERS = 3;
    m_paramsH->Apply_BC_U = false;  // You should go to custom_math.h all the way to end of file and set your function
    int3 side0 = mI3((int)floor((m_paramsH->cMax.x - m_paramsH->cMin.x) / (RESOLUTION_LENGTH_MULT * m_paramsH->HSML)),
                     (int)floor((m_paramsH->cMax.y - m_paramsH->cMin.y) / (RESOLUTION_LENGTH_MULT * m_paramsH->HSML)),
                     (int)floor((m_paramsH->cMax.z - m_paramsH->cMin.z) / (RESOLUTION_LENGTH_MULT * m_paramsH->HSML)));
    Real3 binSize3 =
        mR3((m_paramsH->cMax.x - m_paramsH->cMin.x) / side0.x, (m_paramsH->cMax.y - m_paramsH->cMin.y) / side0.y,
            (m_paramsH->cMax.z - m_paramsH->cMin.z) / side0.z);
    m_paramsH->binSize0 = (binSize3.x > binSize3.y) ? binSize3.x : binSize3.y;
    m_paramsH->binSize0 = binSize3.x;
    m_paramsH->boxDims = m_paramsH->cMax - m_paramsH->cMin;
    m_paramsH->straightChannelBoundaryMin = m_paramsH->cMin;  // mR3(0, 0, 0);  // 3D channel
    m_paramsH->straightChannelBoundaryMax = m_paramsH->cMax;  // SmR3(3, 2, 3) * m_paramsH->sizeScale;
    m_paramsH->deltaPress = mR3(0);
    int3 SIDE = mI3(int((m_paramsH->cMax.x - m_paramsH->cMin.x) / m_paramsH->binSize0 + .1),
                    int((m_paramsH->cMax.y - m_paramsH->cMin.y) / m_paramsH->binSize0 + .1),
                    int((m_paramsH->cMax.z - m_paramsH->cMin.z) / m_paramsH->binSize0 + .1));
    Real mBinSize = m_paramsH->binSize0;
    m_paramsH->gridSize = SIDE;
    m_paramsH->worldOrigin = m_paramsH->cMin;
    m_paramsH->cellSize = mR3(mBinSize, mBinSize, mBinSize);

    // Print information
    if (m_verbose) {
        cout << "Simulation parameters" << endl;

        cout << "  num_neighbors: " << m_paramsH->num_neighbors << endl;
        cout << "  rho0: " << m_paramsH->rho0 << endl;
        cout << "  invrho0: " << m_paramsH->invrho0 << endl;
        cout << "  mu0: " << m_paramsH->mu0 << endl;
        cout << "  bodyForce3: " << m_paramsH->bodyForce3.x << " " << m_paramsH->bodyForce3.y << " "
             << m_paramsH->bodyForce3.z << endl;
        cout << "  gravity: " << m_paramsH->gravity.x << " " << m_paramsH->gravity.y << " " << m_paramsH->gravity.z
             << endl;

        cout << "  HSML: " << m_paramsH->HSML << endl;
        cout << "  INITSPACE: " << m_paramsH->INITSPACE << endl;
        cout << "  INV_INIT: " << m_paramsH->INV_INIT << endl;
        cout << "  MULT_INITSPACE: " << m_paramsH->MULT_INITSPACE << endl;
        cout << "  NUM_BOUNDARY_LAYERS: " << m_paramsH->NUM_BOUNDARY_LAYERS << endl;
        cout << "  epsMinMarkersDis: " << m_paramsH->epsMinMarkersDis << endl;
        cout << "  markerMass: " << m_paramsH->markerMass << endl;
        cout << "  volume0: " << m_paramsH->volume0 << endl;
        cout << "  gradient_type: " << m_paramsH->gradient_type << endl;

        cout << "  v_Max: " << m_paramsH->v_Max << endl;
        cout << "  Cs: " << m_paramsH->Cs << endl;
        cout << "  EPS_XSPH: " << m_paramsH->EPS_XSPH << endl;
        cout << "  beta_shifting: " << m_paramsH->beta_shifting << endl;
        cout << "  densityReinit: " << m_paramsH->densityReinit << endl;

        cout << "  Adaptive_time_stepping: " << m_paramsH->Adaptive_time_stepping << endl;
        cout << "  Co_number: " << m_paramsH->Co_number << endl;
        cout << "  dT: " << m_paramsH->dT << endl;
        cout << "  INV_dT: " << m_paramsH->INV_dT << endl;
        cout << "  dT_Max: " << m_paramsH->dT_Max << endl;
        cout << "  dT_Flex: " << m_paramsH->dT_Flex << endl;

        cout << "  non_newtonian: " << m_paramsH->non_newtonian << endl;
        cout << "  mu_of_I : " << (int)m_paramsH->mu_of_I << endl;
        cout << "  rheology_model: " << (int)m_paramsH->rheology_model << endl;
        cout << "  ave_diam: " << m_paramsH->ave_diam << endl;
        cout << "  mu_max: " << m_paramsH->mu_max << endl;
        cout << "  mu_fric_s: " << m_paramsH->mu_fric_s << endl;
        cout << "  mu_fric_2: " << m_paramsH->mu_fric_2 << endl;
        cout << "  mu_I0: " << m_paramsH->mu_I0 << endl;
        cout << "  mu_I_b: " << m_paramsH->mu_I_b << endl;
        cout << "  HB_k: " << m_paramsH->HB_k << endl;
        cout << "  HB_n: " << m_paramsH->HB_n << endl;
        cout << "  HB_tau0: " << m_paramsH->HB_tau0 << endl;
        cout << "  Coh_coeff: " << m_paramsH->Coh_coeff << endl;

        cout << "  E_young: " << m_paramsH->E_young << endl;
        cout << "  G_shear: " << m_paramsH->G_shear << endl;
        cout << "  INV_G_shear: " << m_paramsH->INV_G_shear << endl;
        cout << "  K_bulk: " << m_paramsH->K_bulk << endl;
        cout << "  C_Wi: " << m_paramsH->C_Wi << endl;

        cout << "  bceType: " << (int)m_paramsH->bceType << endl;
        cout << "  USE_NonIncrementalProjection : " << m_paramsH->USE_NonIncrementalProjection << endl;
        cout << "  PPE_relaxation: " << m_paramsH->PPE_relaxation << endl;
        cout << "  Conservative_Form: " << m_paramsH->Conservative_Form << endl;
        cout << "  Pressure_Constraint: " << m_paramsH->Pressure_Constraint << endl;

        cout << "  binSize0: " << m_paramsH->binSize0 << endl;
        cout << "  boxDims: " << m_paramsH->boxDims.x << " " << m_paramsH->boxDims.y << " " << m_paramsH->boxDims.z
             << endl;
        cout << "  gridSize: " << m_paramsH->gridSize.x << " " << m_paramsH->gridSize.y << " " << m_paramsH->gridSize.z
             << endl;
        cout << "  cMin: " << m_paramsH->cMin.x << " " << m_paramsH->cMin.y << " " << m_paramsH->cMin.z << endl;
        cout << "  cMax: " << m_paramsH->cMax.x << " " << m_paramsH->cMax.y << " " << m_paramsH->cMax.z << endl;
    }

<<<<<<< HEAD
    // Initialize the underlying FSU system: set reference arrays, set counters, and resize simulation arrays
    m_sysFSI->Initialize(m_fsi_interface->m_fsi_bodies.size(),          //
                         m_num_flex1D_elements, m_num_flex2D_elements,  //
                         m_num_flex1D_nodes, m_num_flex2D_nodes);
=======
    // Resize worker data
    m_fsi_interface->ResizeChronoCablesData(m_fea_cable_nodes);
    m_fsi_interface->ResizeChronoShellsData(m_fea_shell_nodes);

    // This also sets the referenceArray and counts numbers of various objects
    size_t n_flexnodes = m_fsi_interface->m_fsi_mesh ? (size_t)m_fsi_interface->m_fsi_mesh->GetNumNodes() : 0;
    m_sysFSI->ResizeData(m_fsi_interface->m_fsi_bodies.size(), m_num_cable_elements, m_num_shell_elements, n_flexnodes);
>>>>>>> e5f0cfc6

    if (m_verbose) {
        cout << "Counters" << endl;
        cout << "  numRigidBodies:     " << m_sysFSI->numObjectsH->numRigidBodies << endl;
        cout << "  numFlexBodies1D:    " << m_sysFSI->numObjectsH->numFlexBodies1D << endl;
        cout << "  numFlexBodies2D:    " << m_sysFSI->numObjectsH->numFlexBodies2D << endl;
        cout << "  numFlexNodes1D:     " << m_sysFSI->numObjectsH->numFlexNodes1D << endl;
        cout << "  numFlexNodes2D:     " << m_sysFSI->numObjectsH->numFlexNodes2D << endl;
        cout << "  numGhostMarkers:    " << m_sysFSI->numObjectsH->numGhostMarkers << endl;
        cout << "  numHelperMarkers:   " << m_sysFSI->numObjectsH->numHelperMarkers << endl;
        cout << "  numFluidMarkers:    " << m_sysFSI->numObjectsH->numFluidMarkers << endl;
        cout << "  numBoundaryMarkers: " << m_sysFSI->numObjectsH->numBoundaryMarkers << endl;
        cout << "  numRigidMarkers:    " << m_sysFSI->numObjectsH->numRigidMarkers << endl;
        cout << "  numFlexMarkers1D:   " << m_sysFSI->numObjectsH->numFlexMarkers1D << endl;
        cout << "  numFlexMarkers2D:   " << m_sysFSI->numObjectsH->numFlexMarkers2D << endl;
        cout << "  numAllMarkers:      " << m_sysFSI->numObjectsH->numAllMarkers << endl;
        cout << "  startRigidMarkers:  " << m_sysFSI->numObjectsH->startRigidMarkers << endl;
        cout << "  startFlexMarkers1D: " << m_sysFSI->numObjectsH->startFlexMarkers1D << endl;
        cout << "  startFlexMarkers2D: " << m_sysFSI->numObjectsH->startFlexMarkers2D << endl;

        cout << "Reference array (size: " << m_sysFSI->fsiData->referenceArray.size() << ")" << endl;
        for (size_t i = 0; i < m_sysFSI->fsiData->referenceArray.size(); i++) {
            const int4& num = m_sysFSI->fsiData->referenceArray[i];
            cout << "  " << i << ": " << num.x << " " << num.y << " " << num.z << " " << num.w << endl;
        }
        cout << "Reference array FEA (size: " << m_sysFSI->fsiData->referenceArray_FEA.size() << ")" << endl;
        for (size_t i = 0; i < m_sysFSI->fsiData->referenceArray_FEA.size(); i++) {
            const int4& num = m_sysFSI->fsiData->referenceArray_FEA[i];
            cout << "  " << i << ": " << num.x << " " << num.y << " " << num.z << " " << num.w << endl;
        }
    }

    m_fsi_interface->LoadBodyState_Chrono2Fsi(m_sysFSI->fsiBodyState1_D);
    m_fsi_interface->LoadMesh1DState_Chrono2Fsi(m_sysFSI->fsiMesh1DState_D);
    m_fsi_interface->LoadMesh2DState_Chrono2Fsi(m_sysFSI->fsiMesh2DState_D);

    // Construct midpoint rigid data
    m_sysFSI->fsiBodyState2_D = m_sysFSI->fsiBodyState1_D;

    // Create BCE and SPH worker objects
    m_bce_manager = chrono_types::make_shared<ChBce>(m_sysFSI->sortedSphMarkers_D, m_sysFSI->markersProximity_D,
                                                     m_sysFSI->fsiData, m_paramsH, m_sysFSI->numObjectsH, m_verbose);

    switch (m_paramsH->fluid_dynamic_type) {
        case FluidDynamics::IISPH:
            fluidIntegrator = TimeIntegrator::IISPH;
            break;
        case FluidDynamics::WCSPH:
            fluidIntegrator = TimeIntegrator::EXPLICITSPH;
            break;
        default:
            fluidIntegrator = TimeIntegrator::I2SPH;
            break;
    }
    m_fluid_dynamics = chrono_types::make_unique<ChFluidDynamics>(m_bce_manager, *m_sysFSI, m_paramsH,
                                                                  m_sysFSI->numObjectsH, fluidIntegrator, m_verbose);
    m_fluid_dynamics->GetForceSystem()->SetLinearSolver(m_paramsH->LinearSolver);

    // Initialize worker objects
    m_bce_manager->Initialize(m_sysFSI->sphMarkers1_D,                                  //
                              m_sysFSI->fsiBodyState1_D,                               //
                              m_sysFSI->fsiMesh1DState_D, m_sysFSI->fsiMesh2DState_D,  //
                              m_fsi_bodies_bce_num);
    m_fluid_dynamics->Initialize();

    // Mark system as initialized
    m_is_initialized = true;
}

//--------------------------------------------------------------------------------------------------------------------------------

void ChSystemFsi::CopyDeviceDataToHalfStep() {
    thrust::copy(m_sysFSI->sphMarkers2_D->posRadD.begin(), m_sysFSI->sphMarkers2_D->posRadD.end(),
                 m_sysFSI->sphMarkers1_D->posRadD.begin());
    thrust::copy(m_sysFSI->sphMarkers2_D->velMasD.begin(), m_sysFSI->sphMarkers2_D->velMasD.end(),
                 m_sysFSI->sphMarkers1_D->velMasD.begin());
    thrust::copy(m_sysFSI->sphMarkers2_D->rhoPresMuD.begin(), m_sysFSI->sphMarkers2_D->rhoPresMuD.end(),
                 m_sysFSI->sphMarkers1_D->rhoPresMuD.begin());
    if (m_paramsH->elastic_SPH) {
        thrust::copy(m_sysFSI->sphMarkers2_D->tauXxYyZzD.begin(), m_sysFSI->sphMarkers2_D->tauXxYyZzD.end(),
                     m_sysFSI->sphMarkers1_D->tauXxYyZzD.begin());
        thrust::copy(m_sysFSI->sphMarkers2_D->tauXyXzYzD.begin(), m_sysFSI->sphMarkers2_D->tauXyXzYzD.end(),
                     m_sysFSI->sphMarkers1_D->tauXyXzYzD.begin());
    }
}

void ChSystemFsi::DoStepDynamics_FSI() {
    if (!m_is_initialized) {
        cout << "ERROR: FSI system not initialized!\n" << endl;
        throw std::runtime_error("FSI system not initialized!\n");
    }

    m_timer_step.reset();
    m_timer_step.start();

    if (m_fluid_dynamics->GetIntegratorType() == TimeIntegrator::EXPLICITSPH) {
        // The following is used to execute the Explicit WCSPH
        CopyDeviceDataToHalfStep();
        thrust::copy(m_sysFSI->fsiData->derivVelRhoD.begin(), m_sysFSI->fsiData->derivVelRhoD.end(),
                     m_sysFSI->fsiData->derivVelRhoD_old.begin());
        ChUtilsDevice::FillVector(m_sysFSI->fsiData->derivVelRhoD, mR4(0));

        if (m_integrate_SPH) {
            m_fluid_dynamics->IntegrateSPH(m_sysFSI->sphMarkers2_D, m_sysFSI->sphMarkers1_D,          //
                                           m_sysFSI->fsiBodyState2_D,                               //
                                           m_sysFSI->fsiMesh1DState_D, m_sysFSI->fsiMesh2DState_D,  //
                                           0.5 * m_paramsH->dT, m_time);
            m_fluid_dynamics->IntegrateSPH(m_sysFSI->sphMarkers1_D, m_sysFSI->sphMarkers2_D,          //
                                           m_sysFSI->fsiBodyState2_D,                               //
                                           m_sysFSI->fsiMesh1DState_D, m_sysFSI->fsiMesh2DState_D,  //
                                           1.0 * m_paramsH->dT, m_time);
        }

        m_bce_manager->Rigid_Forces_Torques(m_sysFSI->sphMarkers2_D, m_sysFSI->fsiBodyState2_D);
        m_bce_manager->Flex1D_Forces(m_sysFSI->sphMarkers2_D, m_sysFSI->fsiMesh1DState_D);
        m_bce_manager->Flex2D_Forces(m_sysFSI->sphMarkers2_D, m_sysFSI->fsiMesh2DState_D);

        // Advance dynamics of the associated MBS system (if provided)
        if (m_sysMBS) {
            m_fsi_interface->ApplyBodyForce_Fsi2Chrono();
            m_fsi_interface->ApplyMesh1DForce_Fsi2Chrono();
            m_fsi_interface->ApplyMesh2DForce_Fsi2Chrono();

            if (m_paramsH->dT_Flex == 0)
                m_paramsH->dT_Flex = m_paramsH->dT;
            int sync = int(m_paramsH->dT / m_paramsH->dT_Flex);
            if (sync < 1)
                sync = 1;
            for (int t = 0; t < sync; t++) {
                m_sysMBS->DoStepDynamics(m_paramsH->dT / sync);
            }
        }

        m_fsi_interface->LoadBodyState_Chrono2Fsi(m_sysFSI->fsiBodyState2_D);
        m_bce_manager->UpdateBodyMarkerState(m_sysFSI->sphMarkers2_D, m_sysFSI->fsiBodyState2_D);

        m_fsi_interface->LoadMesh1DState_Chrono2Fsi(m_sysFSI->fsiMesh1DState_D);
        m_bce_manager->UpdateMeshMarker1DState(m_sysFSI->sphMarkers2_D, m_sysFSI->fsiMesh1DState_D);

        m_fsi_interface->LoadMesh2DState_Chrono2Fsi(m_sysFSI->fsiMesh2DState_D);
        m_bce_manager->UpdateMeshMarker2DState(m_sysFSI->sphMarkers2_D, m_sysFSI->fsiMesh2DState_D);
    } else {
        // A different coupling scheme is used for implicit SPH formulations
        if (m_integrate_SPH) {
            m_fluid_dynamics->IntegrateSPH(m_sysFSI->sphMarkers2_D, m_sysFSI->sphMarkers2_D,          //
                                           m_sysFSI->fsiBodyState2_D,                               //
                                           m_sysFSI->fsiMesh1DState_D, m_sysFSI->fsiMesh2DState_D,  //
                                           0.0, m_time);
        }

        m_bce_manager->Rigid_Forces_Torques(m_sysFSI->sphMarkers2_D, m_sysFSI->fsiBodyState2_D);
        m_bce_manager->Flex1D_Forces(m_sysFSI->sphMarkers2_D, m_sysFSI->fsiMesh1DState_D);
        m_bce_manager->Flex2D_Forces(m_sysFSI->sphMarkers2_D, m_sysFSI->fsiMesh2DState_D);

        // Advance dynamics of the associated MBS system (if provided)
        if (m_sysMBS) {
            m_fsi_interface->ApplyBodyForce_Fsi2Chrono();
            m_fsi_interface->ApplyMesh1DForce_Fsi2Chrono();
            m_fsi_interface->ApplyMesh2DForce_Fsi2Chrono();

            if (m_paramsH->dT_Flex == 0)
                m_paramsH->dT_Flex = m_paramsH->dT;
            int sync = int(m_paramsH->dT / m_paramsH->dT_Flex);
            if (sync < 1)
                sync = 1;
            if (m_verbose)
                cout << sync << " * Chrono StepDynamics with dt = " << m_paramsH->dT / sync << endl;
            for (int t = 0; t < sync; t++) {
                m_sysMBS->DoStepDynamics(m_paramsH->dT / sync);
            }
        }

        m_fsi_interface->LoadBodyState_Chrono2Fsi(m_sysFSI->fsiBodyState2_D);
        m_bce_manager->UpdateBodyMarkerState(m_sysFSI->sphMarkers2_D, m_sysFSI->fsiBodyState2_D);

        m_fsi_interface->LoadMesh1DState_Chrono2Fsi(m_sysFSI->fsiMesh1DState_D);
        m_bce_manager->UpdateMeshMarker1DState(m_sysFSI->sphMarkers2_D, m_sysFSI->fsiMesh1DState_D);

        m_fsi_interface->LoadMesh2DState_Chrono2Fsi(m_sysFSI->fsiMesh2DState_D);
        m_bce_manager->UpdateMeshMarker2DState(m_sysFSI->sphMarkers2_D, m_sysFSI->fsiMesh2DState_D);
    }

    m_time += m_paramsH->dT;

    m_timer_step.stop();
    m_RTF = m_timer_step() / m_paramsH->dT;
}

//--------------------------------------------------------------------------------------------------------------------------------

void ChSystemFsi::WriteParticleFile(const std::string& outfilename) const {
    if (m_write_mode == OutputMode::CSV) {
        utils::WriteCsvParticlesToFile(m_sysFSI->sphMarkers2_D->posRadD, m_sysFSI->sphMarkers2_D->velMasD,
                                       m_sysFSI->sphMarkers2_D->rhoPresMuD, m_sysFSI->fsiData->referenceArray,
                                       outfilename);
    } else if (m_write_mode == OutputMode::CHPF) {
        utils::WriteChPFParticlesToFile(m_sysFSI->sphMarkers2_D->posRadD, m_sysFSI->fsiData->referenceArray,
                                        outfilename);
    }
}

void ChSystemFsi::PrintParticleToFile(const std::string& dir) const {
    utils::PrintParticleToFile(m_sysFSI->sphMarkers2_D->posRadD, m_sysFSI->sphMarkers2_D->velMasD,
                               m_sysFSI->sphMarkers2_D->rhoPresMuD, m_sysFSI->fsiData->sr_tau_I_mu_i,
                               m_sysFSI->fsiData->derivVelRhoD, m_sysFSI->fsiData->referenceArray,
                               m_sysFSI->fsiData->referenceArray_FEA, dir, m_paramsH);
}

void ChSystemFsi::PrintFsiInfoToFile(const std::string& dir, double time) const {
    utils::PrintFsiInfoToFile(                                                                 //
        m_sysFSI->fsiBodyState2_D->pos, m_sysFSI->fsiBodyState2_D->rot,                        //
        m_sysFSI->fsiBodyState2_D->lin_vel,                                                    //
        m_sysFSI->fsiMesh1DState_D->pos_fsi_fea_D, m_sysFSI->fsiMesh2DState_D->pos_fsi_fea_D,  //
        m_sysFSI->fsiMesh1DState_D->vel_fsi_fea_D, m_sysFSI->fsiMesh2DState_D->vel_fsi_fea_D,  //
        m_sysFSI->fsiData->rigid_FSI_ForcesD, m_sysFSI->fsiData->rigid_FSI_TorquesD,           //
        m_sysFSI->fsiData->flex1D_FSIforces_D, m_sysFSI->fsiData->flex2D_FSIforces_D,          //
        dir, time);
}

//--------------------------------------------------------------------------------------------------------------------------------

void ChSystemFsi::AddSPHParticle(const ChVector3d& point,
                                 double rho0,
                                 double pres0,
                                 double mu0,
                                 const ChVector3d& velocity,
                                 const ChVector3d& tauXxYyZz,
                                 const ChVector3d& tauXyXzYz) {
    Real h = m_paramsH->HSML;
    m_sysFSI->AddSPHParticle(utils::ToReal4(point, h), mR4(rho0, pres0, mu0, -1), utils::ToReal3(velocity),
                             utils::ToReal3(tauXxYyZz), utils::ToReal3(tauXyXzYz));
}

void ChSystemFsi::AddSPHParticle(const ChVector3d& point,
                                 const ChVector3d& velocity,
                                 const ChVector3d& tauXxYyZz,
                                 const ChVector3d& tauXyXzYz) {
    AddSPHParticle(point, m_paramsH->rho0, m_paramsH->BASEPRES, m_paramsH->mu0, velocity, tauXxYyZz, tauXyXzYz);
}

void ChSystemFsi::AddBoxSPH(const ChVector3d& boxCenter, const ChVector3d& boxHalfDim) {
    // Use a chrono sampler to create a bucket of points
    chrono::utils::ChGridSampler<> sampler(m_paramsH->INITSPACE);
    std::vector<ChVector3d> points = sampler.SampleBox(boxCenter, boxHalfDim);

    // Add fluid particles from the sampler points to the FSI system
    int numPart = (int)points.size();
    for (int i = 0; i < numPart; i++) {
        AddSPHParticle(points[i], m_paramsH->rho0, 0, m_paramsH->mu0,
                       ChVector3d(0),   // initial velocity
                       ChVector3d(0),   // tauxxyyzz
                       ChVector3d(0));  // tauxyxzyz
    }
}

//--------------------------------------------------------------------------------------------------------------------------------

void ChSystemFsi::AddWallBCE(std::shared_ptr<ChBody> body, const ChFrame<>& frame, const ChVector2d size) {
    thrust::host_vector<Real4> bce;
    CreateBCE_wall(mR2(size.x(), size.y()), bce);
    AddBCE_body(body, bce, frame, false, false, false);
}

void ChSystemFsi::AddBoxContainerBCE(std::shared_ptr<ChBody> body,
                                     const ChFrame<>& frame,
                                     const ChVector3d& size,
                                     const ChVector3i faces) {
    Real spacing = m_paramsH->MULT_INITSPACE * m_paramsH->HSML;
    Real buffer = 2 * (m_paramsH->NUM_BOUNDARY_LAYERS - 1) * spacing;

    ChVector3d hsize = size / 2;

    ChVector3d xn(-hsize.x(), 0, 0);
    ChVector3d xp(+hsize.x(), 0, 0);
    ChVector3d yn(0, -hsize.y(), 0);
    ChVector3d yp(0, +hsize.y(), 0);
    ChVector3d zn(0, 0, -hsize.z());
    ChVector3d zp(0, 0, +hsize.z());

    // Z- wall
    if (faces.z() == -1 || faces.z() == 2)
        AddWallBCE(body, frame * ChFrame<>(zn, QUNIT), {size.x(), size.y()});
    // Z+ wall
    if (faces.z() == +1 || faces.z() == 2)
        AddWallBCE(body, frame * ChFrame<>(zp, QuatFromAngleX(CH_PI)), {size.x(), size.y()});

    // X- wall
    if (faces.x() == -1 || faces.x() == 2)
        AddWallBCE(body, frame * ChFrame<>(xn, QuatFromAngleY(+CH_PI_2)), {size.z() + buffer, size.y()});
    // X+ wall
    if (faces.x() == +1 || faces.x() == 2)
        AddWallBCE(body, frame * ChFrame<>(xp, QuatFromAngleY(-CH_PI_2)), {size.z() + buffer, size.y()});

    // Y- wall
    if (faces.y() == -1 || faces.y() == 2)
        AddWallBCE(body, frame * ChFrame<>(yn, QuatFromAngleX(-CH_PI_2)), {size.x() + buffer, size.z() + buffer});
    // Y+ wall
    if (faces.y() == +1 || faces.y() == 2)
        AddWallBCE(body, frame * ChFrame<>(yp, QuatFromAngleX(+CH_PI_2)), {size.x() + buffer, size.z() + buffer});
}

size_t ChSystemFsi::AddBoxBCE(std::shared_ptr<ChBody> body,
                              const ChFrame<>& frame,
                              const ChVector3d& size,
                              bool solid) {
    thrust::host_vector<Real4> bce;
    CreateBCE_box(utils::ToReal3(size), solid, bce);
    AddBCE_body(body, bce, frame, solid, false, false);
    return bce.size();
}

size_t ChSystemFsi::AddSphereBCE(std::shared_ptr<ChBody> body,
                                 const ChFrame<>& frame,
                                 double radius,
                                 bool solid,
                                 bool polar) {
    thrust::host_vector<Real4> bce;
    CreateBCE_sphere(radius, solid, polar, bce);
    AddBCE_body(body, bce, frame, solid, false, false);
    return bce.size();
}

size_t ChSystemFsi::AddCylinderBCE(std::shared_ptr<ChBody> body,
                                   const ChFrame<>& frame,
                                   double radius,
                                   double height,
                                   bool solid,
                                   bool capped,
                                   bool polar) {
    thrust::host_vector<Real4> bce;
    CreateBCE_cylinder(radius, height, solid, capped, polar, bce);
    AddBCE_body(body, bce, frame, solid, false, false);
    return bce.size();
}

size_t ChSystemFsi::AddCylinderAnnulusBCE(std::shared_ptr<ChBody> body,
                                          const ChFrame<>& frame,
                                          double radius_inner,
                                          double radius_outer,
                                          double height,
                                          bool polar) {
    thrust::host_vector<Real4> bce;
    CreateBCE_cylinder_annulus(radius_inner, radius_outer, height, polar, bce);
    AddBCE_body(body, bce, frame, true, false, false);
    return bce.size();
}

size_t ChSystemFsi::AddConeBCE(std::shared_ptr<ChBody> body,
                               const ChFrame<>& frame,
                               double radius,
                               double height,
                               bool solid,
                               bool capped,
                               bool polar) {
    thrust::host_vector<Real4> bce;
    CreateBCE_cone(radius, height, solid, capped, polar, bce);
    AddBCE_body(body, bce, frame, solid, false, false);
    return bce.size();
}

size_t ChSystemFsi::AddPointsBCE(std::shared_ptr<ChBody> body,
                                 const std::vector<ChVector3d>& points,
                                 const ChFrame<>& frame,
                                 bool solid) {
    thrust::host_vector<Real4> bce;
    for (const auto& p : points)
        bce.push_back(mR4(p.x(), p.y(), p.z(), m_paramsH->HSML));
    AddBCE_body(body, bce, frame, solid, false, false);
    return bce.size();
}

<<<<<<< HEAD
=======
//// RADU TODO
void ChSystemFsi::AddFEAmeshBCE(std::shared_ptr<fea::ChMesh> my_mesh,
                                const std::vector<std::vector<int>>& NodeNeighborElement,
                                const std::vector<std::vector<int>>& _1D_elementsNodes,
                                const std::vector<std::vector<int>>& _2D_elementsNodes,
                                bool add1DElem,
                                bool add2DElem,
                                bool multiLayer,
                                bool removeMiddleLayer,
                                int SIDE,
                                int SIDE2D) {
    thrust::host_vector<Real4> posRadBCE;
    int numElems = my_mesh->GetNumElements();
    std::vector<int> remove2D;
    std::vector<int> remove2D_s;
    std::vector<int> remove1D;

    for (size_t i = 0; i < my_mesh->GetNumNodes(); i++) {
        auto node = std::dynamic_pointer_cast<fea::ChNodeFEAxyzD>(my_mesh->GetNode((unsigned int)i));
        m_fsi_interface->m_fsi_nodes.push_back(node);
    }

    for (size_t i = 0; i < numElems; i++) {
        // Check for Cable Elements
        if (_1D_elementsNodes.size() > 0) {
            if (auto thisCable =
                    std::dynamic_pointer_cast<fea::ChElementCableANCF>(my_mesh->GetElement((unsigned int)i))) {
                m_num_cable_elements++;

                remove1D.resize(2);
                std::fill(remove1D.begin(), remove1D.end(), 0);

                size_t myNumNodes = (_1D_elementsNodes[i].size() > 2) ? 2 : _1D_elementsNodes[i].size();
                for (size_t j = 0; j < myNumNodes; j++) {
                    int thisNode = _1D_elementsNodes[i][j];

                    // Look into the elements attached to thisNode
                    for (size_t k = 0; k < NodeNeighborElement[thisNode].size(); k++) {
                        int neighborElement = NodeNeighborElement[thisNode][k];
                        if (neighborElement >= i)
                            continue;
                        remove1D[j] = 1;
                    }
                }

                if (add1DElem) {
                    CreateBCE_cable(posRadBCE, thisCable, remove1D, multiLayer, removeMiddleLayer, SIDE);
                    AddBCE_cable(posRadBCE, thisCable);
                }
                posRadBCE.clear();
            }
        }
        size_t Curr_size = _1D_elementsNodes.size();

        // Check for Shell Elements
        if (_2D_elementsNodes.size() > 0) {
            if (auto thisShell =
                    std::dynamic_pointer_cast<fea::ChElementShellANCF_3423>(my_mesh->GetElement((unsigned int)i))) {
                m_num_shell_elements++;

                remove2D.resize(4);
                remove2D_s.resize(4);
                std::fill(remove2D.begin(), remove2D.begin() + 4, 0);
                std::fill(remove2D_s.begin(), remove2D_s.begin() + 4, 0);

                // Look into the nodes of this element
                size_t myNumNodes =
                    (_2D_elementsNodes[i - Curr_size].size() > 4) ? 4 : _2D_elementsNodes[i - Curr_size].size();

                for (size_t j = 0; j < myNumNodes; j++) {
                    int thisNode = _2D_elementsNodes[i - Curr_size][j];
                    // Look into the elements attached to thisNode
                    for (size_t k = 0; k < NodeNeighborElement[thisNode].size(); k++) {
                        // If this neighbor element has more than one common node with the previous
                        // node this means that we must not add BCEs to this edge anymore. Because
                        // that edge has already been given BCE particles.
                        // The kth element of this node:
                        size_t neighborElement = NodeNeighborElement[thisNode][k] - Curr_size;
                        if (neighborElement >= i - Curr_size)
                            continue;

                        size_t JNumNodes = (_2D_elementsNodes[neighborElement].size() > 4)
                                               ? 4
                                               : _2D_elementsNodes[neighborElement].size();

                        for (size_t inode = 0; inode < myNumNodes; inode++) {
                            for (size_t jnode = 0; jnode < JNumNodes; jnode++) {
                                if (_2D_elementsNodes[i - Curr_size][inode] ==
                                        _2D_elementsNodes[neighborElement][jnode] &&
                                    thisNode != _2D_elementsNodes[i - Curr_size][inode] && i > neighborElement) {
                                    remove2D[inode] = 1;
                                    if (inode == j + 1 || j > inode + 1) {
                                        remove2D_s[j] = 1;
                                    } else {
                                        remove2D_s[inode] = 1;
                                    }
                                }
                            }
                        }
                    }
                }

                if (add2DElem) {
                    CreateBCE_shell(posRadBCE, thisShell, remove2D, remove2D_s, multiLayer, removeMiddleLayer, SIDE2D);
                    AddBCE_shell(posRadBCE, thisShell);
                }
                posRadBCE.clear();
            }
        }
    }
}

>>>>>>> e5f0cfc6
//--------------------------------------------------------------------------------------------------------------------------------

const Real pi = Real(CH_PI);

void ChSystemFsi::CreateBCE_wall(const Real2& size, thrust::host_vector<Real4>& bce) {
    Real kernel_h = m_paramsH->HSML;
    Real spacing = m_paramsH->MULT_INITSPACE * m_paramsH->HSML;
    int num_layers = m_paramsH->NUM_BOUNDARY_LAYERS;

    // Calculate actual spacing in x-y directions
    Real2 hsize = size / 2;
    int2 np = {(int)std::round(hsize.x / spacing), (int)std::round(hsize.y / spacing)};
    Real2 delta = {hsize.x / np.x, hsize.y / np.y};

    for (int il = 0; il < num_layers; il++) {
        for (int ix = -np.x; ix <= np.x; ix++) {
            for (int iy = -np.y; iy <= np.y; iy++) {
                bce.push_back(mR4(ix * delta.x, iy * delta.y, -il * spacing, kernel_h));
            }
        }
    }
}

void ChSystemFsi::CreateBCE_box(const Real3& size, bool solid, thrust::host_vector<Real4>& bce) {
    Real kernel_h = m_paramsH->HSML;
    Real spacing = m_paramsH->MULT_INITSPACE * m_paramsH->HSML;
    int num_layers = m_paramsH->NUM_BOUNDARY_LAYERS;

    // Calculate actual spacing in all 3 directions
    Real3 hsize = size / 2;
    int3 np = {(int)std::round(hsize.x / spacing), (int)std::round(hsize.y / spacing),
               (int)std::round(hsize.z / spacing)};
    Real3 delta = {hsize.x / np.x, hsize.y / np.y, hsize.z / np.z};

    // Inflate box if boundary
    if (!solid) {
        np += num_layers - 1;
        hsize = hsize + (num_layers - 1) * delta;
    }

    for (int il = 0; il < num_layers; il++) {
        // faces in Z direction
        for (int ix = -np.x; ix <= np.x; ix++) {
            for (int iy = -np.y; iy <= np.y; iy++) {
                bce.push_back(mR4(ix * delta.x, iy * delta.y, -hsize.z + il * delta.z, kernel_h));
                bce.push_back(mR4(ix * delta.x, iy * delta.y, +hsize.z - il * delta.z, kernel_h));
            }
        }

        // faces in Y direction
        for (int ix = -np.x; ix <= np.x; ix++) {
            for (int iz = -np.z + num_layers; iz <= np.z - num_layers; iz++) {
                bce.push_back(mR4(ix * delta.x, -hsize.y + il * delta.y, iz * delta.z, kernel_h));
                bce.push_back(mR4(ix * delta.x, +hsize.y - il * delta.y, iz * delta.z, kernel_h));
            }
        }

        // faces in X direction
        for (int iy = -np.y + num_layers; iy <= np.y - num_layers; iy++) {
            for (int iz = -np.z + num_layers; iz <= np.z - num_layers; iz++) {
                bce.push_back(mR4(-hsize.x + il * delta.x, iy * delta.y, iz * delta.z, kernel_h));
                bce.push_back(mR4(+hsize.x - il * delta.x, iy * delta.y, iz * delta.z, kernel_h));
            }
        }
    }
}

void ChSystemFsi::CreateBCE_sphere(Real rad, bool solid, bool polar, thrust::host_vector<Real4>& bce) {
    Real kernel_h = m_paramsH->HSML;
    Real spacing = m_paramsH->MULT_INITSPACE * m_paramsH->HSML;
    int num_layers = m_paramsH->NUM_BOUNDARY_LAYERS;

    // Use polar coordinates
    if (polar) {
        Real rad_out = solid ? rad : rad + num_layers * spacing;
        Real rad_in = rad_out - num_layers * spacing;
        int np_r = (int)std::round((rad - rad_in) / spacing);
        Real delta_r = (rad_out - rad_in) / np_r;

        for (int ir = 0; ir <= np_r; ir++) {
            Real r = rad_in + ir * delta_r;
            int np_phi = (int)std::round(pi * r / spacing);
            Real delta_phi = pi / np_phi;
            for (int ip = 0; ip < np_phi; ip++) {
                Real phi = ip * delta_phi;
                Real cphi = std::cos(phi);
                Real sphi = std::sin(phi);
                Real x = r * sphi;
                Real y = r * sphi;
                Real z = r * cphi;
                int np_th = (int)std::round(2 * pi * r * sphi / spacing);
                Real delta_th = (np_th > 0) ? (2 * pi) / np_th : 1;
                for (int it = 0; it < np_th; it++) {
                    Real theta = it * delta_th;
                    bce.push_back(mR4(x * std::cos(theta), y * std::sin(theta), z, kernel_h));
                }
            }
        }
        return;
    }

    // Use a regular grid and accept/reject points
    int np = (int)std::round(rad / spacing);
    Real delta = rad / np;
    if (!solid) {
        np += num_layers;
        rad += num_layers * delta;
    }

    for (int iz = 0; iz <= np; iz++) {
        Real z = iz * delta;
        Real rz_max = std::sqrt(rad * rad - z * z);
        Real rz_min = std::max(rz_max - num_layers * delta, Real(0.0));
        if (iz >= np - num_layers)
            rz_min = 0;
        Real rz_min2 = rz_min * rz_min;
        Real rz_max2 = rz_max * rz_max;
        int nq = (int)std::round(rz_max / spacing);
        for (int ix = -nq; ix <= nq; ix++) {
            Real x = ix * delta;
            for (int iy = -nq; iy <= nq; iy++) {
                Real y = iy * delta;
                Real r2 = x * x + y * y;
                if (r2 >= rz_min2 && r2 <= rz_max2) {
                    bce.push_back(mR4(x, y, +z, kernel_h));
                    bce.push_back(mR4(x, y, -z, kernel_h));
                }
            }
        }
    }
}

void ChSystemFsi::CreateBCE_cylinder(Real rad,
                                     Real height,
                                     bool solid,
                                     bool capped,
                                     bool polar,
                                     thrust::host_vector<Real4>& bce) {
    Real kernel_h = m_paramsH->HSML;
    Real spacing = m_paramsH->MULT_INITSPACE * m_paramsH->HSML;
    int num_layers = m_paramsH->NUM_BOUNDARY_LAYERS;

    // Calculate actual spacing
    double hheight = height / 2;
    int np_h = (int)std::round(hheight / spacing);
    Real delta_h = hheight / np_h;

    // Inflate cylinder if boundary
    if (!solid && capped) {
        np_h += num_layers;
        hheight += num_layers * delta_h;
    }

    // Use polar coordinates
    if (polar) {
        Real rad_max = solid ? rad : rad + num_layers * spacing;
        Real rad_min = rad_max - num_layers * spacing;
        int np_r = (int)std::round((rad_max - rad_min) / spacing);
        Real delta_r = (rad_max - rad_min) / np_r;

        for (int ir = 0; ir <= np_r; ir++) {
            Real r = rad_min + ir * delta_r;
            int np_th = (int)std::round(2 * pi * r / spacing);
            Real delta_th = (np_th > 0) ? (2 * pi) / np_th : 1;
            for (int it = 0; it < np_th; it++) {
                Real theta = it * delta_th;
                Real x = r * cos(theta);
                Real y = r * sin(theta);
                for (int iz = -np_h; iz <= np_h; iz++) {
                    Real z = iz * delta_h;
                    bce.push_back(mR4(x, y, z, kernel_h));
                }
            }
        }

        if (capped) {
            rad_max = rad_min - num_layers * delta_r;
            np_r = (int)std::round(rad_max / spacing);
            delta_r = rad_max / np_r;

            for (int ir = 0; ir <= np_r; ir++) {
                Real r = rad_max - ir * delta_r;
                int np_th = std::max((int)std::round(2 * pi * r / spacing), 1);
                Real delta_th = (2 * pi) / np_th;
                for (int it = 0; it < np_th; it++) {
                    Real theta = it * delta_th;
                    Real x = r * cos(theta);
                    Real y = r * sin(theta);
                    for (int iz = 0; iz <= num_layers; iz++) {
                        Real z = hheight - iz * delta_h;
                        bce.push_back(mR4(x, y, -z, kernel_h));
                        bce.push_back(mR4(x, y, +z, kernel_h));
                    }
                }
            }
        }

        return;
    }

    // Use a regular grid and accept/reject points
    int np_r = (int)std::round(rad / spacing);
    Real delta_r = rad / np_r;
    if (!solid) {
        np_r += num_layers;
        rad += num_layers * delta_r;
    }

    Real rad_max = rad;
    Real rad_min = std::max(rad - num_layers * delta_r, Real(0.0));
    Real r_max2 = rad_max * rad_max;
    Real r_min2 = rad_min * rad_min;
    for (int ix = -np_r; ix <= np_r; ix++) {
        Real x = ix * delta_r;
        for (int iy = -np_r; iy <= np_r; iy++) {
            Real y = iy * delta_r;
            Real r2 = x * x + y * y;
            if (r2 >= r_min2 && r2 <= r_max2) {
                for (int iz = -np_h; iz <= np_h; iz++) {
                    Real z = iz * delta_h;
                    bce.push_back(mR4(x, y, z, kernel_h));
                }
            }
            if (capped && r2 < r_min2) {
                for (int iz = 0; iz <= num_layers; iz++) {
                    Real z = hheight - iz * delta_h;
                    bce.push_back(mR4(x, y, -z, kernel_h));
                    bce.push_back(mR4(x, y, +z, kernel_h));
                }
            }
        }
    }
}

void ChSystemFsi::CreateBCE_cylinder_annulus(Real rad_in,
                                             Real rad_out,
                                             Real height,
                                             bool polar,
                                             thrust::host_vector<Real4>& bce) {
    Real kernel_h = m_paramsH->HSML;
    Real spacing = m_paramsH->MULT_INITSPACE * m_paramsH->HSML;

    // Calculate actual spacing
    double hheight = height / 2;
    int np_h = (int)std::round(hheight / spacing);
    Real delta_h = hheight / np_h;

    // Use polar coordinates
    if (polar) {
        int np_r = (int)std::round((rad_out - rad_in) / spacing);
        Real delta_r = (rad_out - rad_in) / np_r;
        for (int ir = 0; ir <= np_r; ir++) {
            Real r = rad_in + ir * delta_r;
            int np_th = (int)std::round(2 * pi * r / spacing);
            Real delta_th = (2 * pi) / np_th;
            for (int it = 0; it < np_th; it++) {
                Real theta = it * delta_th;
                Real x = r * cos(theta);
                Real y = r * sin(theta);
                for (int iz = -np_h; iz <= np_h; iz++) {
                    Real z = iz * delta_h;
                    bce.push_back(mR4(x, y, z, kernel_h));
                }
            }
        }
        return;
    }

    // Use a regular grid and accept/reject points
    int np_r = (int)std::round(rad_out / spacing);
    Real delta_r = rad_out / np_r;

    Real r_in2 = rad_in * rad_in;
    Real r_out2 = rad_out * rad_out;
    for (int ix = -np_r; ix <= np_r; ix++) {
        Real x = ix * delta_r;
        for (int iy = -np_r; iy <= np_r; iy++) {
            Real y = iy * delta_r;
            Real r2 = x * x + y * y;
            if (r2 >= r_in2 && r2 <= r_out2) {
                for (int iz = -np_h; iz <= np_h; iz++) {
                    Real z = iz * delta_h;
                    bce.push_back(mR4(x, y, z, kernel_h));
                }
            }
        }
    }
}

void ChSystemFsi::CreateBCE_cone(Real rad,
                                 Real height,
                                 bool solid,
                                 bool capped,
                                 bool polar,
                                 thrust::host_vector<Real4>& bce) {
    Real kernel_h = m_paramsH->HSML;
    Real spacing = m_paramsH->MULT_INITSPACE * m_paramsH->HSML;
    int num_layers = m_paramsH->NUM_BOUNDARY_LAYERS;

    // Calculate actual spacing
    int np_h = (int)std::round(height / spacing);
    Real delta_h = height / np_h;

    // Inflate cone if boundary
    if (!solid) {
        np_h += num_layers;
        height += num_layers * delta_h;
        if (capped) {
            np_h += num_layers;
            height += num_layers * delta_h;
        }
    }

    // Use polar coordinates
    if (polar) {
        for (int iz = 0; iz < np_h; iz++) {
            Real z = iz * delta_h;
            Real rz = rad * (height - z) / height;
            Real rad_out = solid ? rz : rz + num_layers * spacing;
            Real rad_in = std::max(rad_out - num_layers * spacing, Real(0.0));
            if (iz >= np_h - num_layers)
                rad_in = 0;
            int np_r = (int)std::round((rad_out - rad_in) / spacing);
            Real delta_r = (rad_out - rad_in) / np_r;
            for (int ir = 0; ir <= np_r; ir++) {
                Real r = rad_in + ir * delta_r;
                int np_th = (int)std::round(2 * pi * r / spacing);
                Real delta_th = (2 * pi) / np_th;
                for (int it = 0; it < np_th; it++) {
                    Real theta = it * delta_th;
                    Real x = r * cos(theta);
                    Real y = r * sin(theta);
                    bce.push_back(mR4(x, y, z, kernel_h));
                }
            }
        }

        bce.push_back(mR4(0.0, 0.0, height, kernel_h));

        if (capped) {
            //// RADU TODO
        }

        return;
    }

    // Use a regular grid and accept/reject points
    int np_r = (int)std::round(rad / spacing);
    Real delta_r = rad / np_r;

    for (int iz = 0; iz <= np_h; iz++) {
        Real z = iz * delta_h;
        Real rz = rad * (height - z) / height;
        Real rad_out = solid ? rz : rz + num_layers * spacing;
        Real rad_in = std::max(rad_out - num_layers * spacing, Real(0.0));
        Real r_out2 = rad_out * rad_out;
        Real r_in2 = rad_in * rad_in;
        for (int ix = -np_r; ix <= np_r; ix++) {
            Real x = ix * delta_r;
            for (int iy = -np_r; iy <= np_r; iy++) {
                Real y = iy * delta_r;
                Real r2 = x * x + y * y;
                if (r2 >= r_in2 && r2 <= r_out2) {
                    bce.push_back(mR4(x, y, z, kernel_h));
                }
            }

            if (capped) {
                //// RADU TODO
            }
        }
    }
}

//--------------------------------------------------------------------------------------------------------------------------------

void ChSystemFsi::AddBCE_body(std::shared_ptr<ChBody> body,
                              const thrust::host_vector<Real4>& bce,
                              const ChFrame<>& rel_frame,
                              bool solid,
                              bool add_to_fluid_helpers,
                              bool add_to_previous) {
    // Set BCE marker type
    int type = 0;
    if (solid)
        type = 1;
    if (add_to_fluid_helpers)
        type = -3;

    for (const auto& p : bce) {
        auto pos_shape = utils::ToChVector(p);
        auto pos_body = rel_frame.TransformPointLocalToParent(pos_shape);
        auto pos_abs = body->GetFrameRefToAbs().TransformPointLocalToParent(pos_body);
        auto vel_abs = body->GetFrameRefToAbs().PointSpeedLocalToParent(pos_body);

        m_sysFSI->sphMarkers_H->posRadH.push_back(mR4(utils::ToReal3(pos_abs), p.w));
        m_sysFSI->sphMarkers_H->velMasH.push_back(utils::ToReal3(vel_abs));

        m_sysFSI->sphMarkers_H->rhoPresMuH.push_back(
            mR4(m_paramsH->rho0, m_paramsH->BASEPRES, m_paramsH->mu0, (double)type));
        m_sysFSI->sphMarkers_H->tauXxYyZzH.push_back(mR3(0.0));
        m_sysFSI->sphMarkers_H->tauXyXzYzH.push_back(mR3(0.0));
    }

    if (solid)
        m_fsi_bodies_bce_num.push_back((int)bce.size());
}

<<<<<<< HEAD
unsigned int ChSystemFsi::AddBCE_mesh1D(unsigned int meshID, const ChFsiInterface::FsiMesh1D& fsi_mesh) {
    const auto& segments = fsi_mesh.segments;

    Real kernel_h = m_paramsH->HSML;
    Real spacing = m_paramsH->MULT_INITSPACE * m_paramsH->HSML;
    Real4 rhoPresMuH = {m_paramsH->rho0, m_paramsH->BASEPRES, m_paramsH->mu0, 2};  // BCE markers of type 2
    int num_layers = m_paramsH->NUM_BOUNDARY_LAYERS;

    // Traverse the contact segments:
    // - calculate their discretization number n
    //   (largest number that results in a discretization no coarser than the initial spacing)
    // - generate segment coordinates for a uniform grid over the segment
    // - generate locations of BCE points on segment
    unsigned int num_seg = (unsigned int)segments.size();
    unsigned int num_bce = 0;
    for (unsigned int segID = 0; segID < num_seg; segID++) {
        const auto& seg = segments[segID];

        const auto& P0 = seg->GetNode(0)->GetPos();  // vertex 0 position (absolute coordinates)
        const auto& P1 = seg->GetNode(1)->GetPos();  // vertex 1 position (absolute coordinates)

        const auto& V0 = seg->GetNode(0)->GetPos_dt();  // vertex 0 velocity (absolute coordinates)
        const auto& V1 = seg->GetNode(1)->GetPos_dt();  // vertex 1 velocity (absolute coordinates)

        auto x_dir = P1 - P0;       // segment direction
        auto len = x_dir.Length();  // segment direction
        x_dir /= len;               // normalized direction

        int n = (int)std::ceil(len / spacing);  // required divisions on segment

        // Create two directions orthogonal to 'x_dir'
        ChVector<> y_dir(-x_dir.y() - x_dir.z(), x_dir.x() - x_dir.z(), x_dir.x() + x_dir.y());
        y_dir.Normalize();
        ChVector<> z_dir = Vcross(x_dir, y_dir);

        double yz_start = (num_layers - 1) * spacing / 2;

        unsigned int n_bce = 0;  // number of BCE markers on segment
        for (int i = 0; i <= n; i++) {
            if (i == 0 && !seg->OwnsNode(0))  // segment does not own vertex 0
                continue;
            if (i == n && !seg->OwnsNode(1))  // segment does not own vertex 1
                continue;

            auto lambda = ChVector2<>(i, n - i) / n;

            auto P = P0 * lambda[0] + P1 * lambda[1];
            auto V = V0 * lambda[0] + V1 * lambda[1];

            for (int j = 0; j < num_layers; j++) {
                double y_val = yz_start - j * spacing;
                for (int k = 0; k < num_layers; k++) {
                    auto z_val = yz_start - k * spacing;
                    auto Q = P + y_val * y_dir + z_val * z_dir;
                    m_sysFSI->sphMarkers_H->posRadH.push_back(mR4(utils::ToReal3(Q), kernel_h));
                    m_sysFSI->sphMarkers_H->velMasH.push_back(utils::ToReal3(V));
                    m_sysFSI->sphMarkers_H->rhoPresMuH.push_back(rhoPresMuH);
                    m_sysFSI->fsiData->flex1D_BCEcoords_H.push_back(utils::ToReal3({lambda[0], y_val, z_val}));
                    m_sysFSI->fsiData->flex1D_BCEsolids_H.push_back(mU3(meshID, segID, m_num_flex1D_elements + segID));
                    n_bce++;
                }
            }
        }

        // Add the number of BCE markers for this segment.
        // The maximum value on each layer is (n+1).
        num_bce += n_bce;

        //// TODO - load necessary structures and arrays
    }

    return num_bce;
}
=======
//// RADU TODO
void ChSystemFsi::AddBCE_cable(const thrust::host_vector<Real4>& posRadBCE,
                               std::shared_ptr<fea::ChElementCableANCF> cable) {
    int type = 2;

    fea::ChElementCableANCF::ShapeVector N;
    fea::ChElementCableANCF::ShapeVector Nd;

    double dx = (cable->GetNodeB()->GetX0() - cable->GetNodeA()->GetX0()).Length();
    ChVector3d physic_to_natural(1 / dx, 1, 1);

    ChVector3d nAp = cable->GetNodeA()->GetPos();
    ChVector3d nBp = cable->GetNodeB()->GetPos();

    ChVector3d nAv = cable->GetNodeA()->GetPosDt();
    ChVector3d nBv = cable->GetNodeB()->GetPosDt();

    ChVector3d nAdir = cable->GetNodeA()->GetSlope1();
    ChVector3d nBdir = cable->GetNodeB()->GetSlope1();

    ChVector3d nAdirv = cable->GetNodeA()->GetSlope1Dt();
    ChVector3d nBdirv = cable->GetNodeB()->GetSlope1Dt();

    int posRadSizeModified = 0;
    if (m_verbose)
        printf(" posRadBCE.size()= :%zd\n", posRadBCE.size());

    for (size_t i = 0; i < posRadBCE.size(); i++) {
        ChVector3d pos_physical = utils::ToChVector(mR3(posRadBCE[i]));
        ChVector3d pos_natural = pos_physical * physic_to_natural;

        cable->ShapeFunctionsDerivatives(Nd, pos_natural.x());
        ChVector3d Element_Axis = Nd(0) * nAp + Nd(1) * nAdir + Nd(2) * nBp + Nd(3) * nBdir;
        Element_Axis.Normalize();

        ChVector3d new_y_axis = ChVector3d(-Element_Axis.y(), Element_Axis.x(), 0) +
                                ChVector3d(-Element_Axis.z(), 0, Element_Axis.x()) +
                                ChVector3d(0, -Element_Axis.z(), Element_Axis.y());
        new_y_axis.Normalize();
        ChVector3d new_z_axis = Vcross(Element_Axis, new_y_axis);

        cable->ShapeFunctions(N, pos_natural.x());
        ChVector3d Correct_Pos = N(0) * nAp + N(1) * nAdir + N(2) * nBp + N(3) * nBdir + new_y_axis * pos_physical.y() +
                                 new_z_axis * pos_physical.z();

        if ((Correct_Pos.x() < m_paramsH->cMin.x || Correct_Pos.x() > m_paramsH->cMax.x) ||
            (Correct_Pos.y() < m_paramsH->cMin.y || Correct_Pos.y() > m_paramsH->cMax.y) ||
            (Correct_Pos.z() < m_paramsH->cMin.z || Correct_Pos.z() > m_paramsH->cMax.z))
            continue;

        // Note that the fluid particles are removed differently
        bool addthis = true;
        for (size_t p = 0; p < m_sysFSI->sphMarkersH->posRadH.size() - 1; p++) {
            // Only compare to rigid and flexible BCE particles added previously
            if (m_sysFSI->sphMarkersH->rhoPresMuH[p].w > 0.5) {
                double dis = length(mR3(m_sysFSI->sphMarkersH->posRadH[p]) - utils::ToReal3(Correct_Pos));
                if (dis < 1e-8) {
                    addthis = false;
                    if (m_verbose)
                        printf(" Already added a BCE particle here! Skip this one!\n");
                    break;
                }
            }
        }

        if (addthis) {
            m_sysFSI->sphMarkersH->posRadH.push_back(mR4(utils::ToReal3(Correct_Pos), posRadBCE[i].w));
            m_sysFSI->fsiGeneralData->FlexSPH_MeshPos_LRF_H.push_back(utils::ToReal3(pos_natural));
            ChVector3d Correct_Vel = N(0) * nAv + N(1) * nAdirv + N(2) * nBv + N(3) * nBdirv + ChVector3d(1e-20);
            Real3 v3 = utils::ToReal3(Correct_Vel);
            m_sysFSI->sphMarkersH->velMasH.push_back(v3);
            m_sysFSI->sphMarkersH->rhoPresMuH.push_back(
                mR4(m_paramsH->rho0, m_paramsH->BASEPRES, m_paramsH->mu0, type));
            posRadSizeModified++;
        }
    }
    m_fsi_cables_bce_num.push_back(posRadSizeModified);
}

//// RADU TODO
void ChSystemFsi::AddBCE_shell(const thrust::host_vector<Real4>& posRadBCE,
                               std::shared_ptr<fea::ChElementShellANCF_3423> shell) {
    int type = 3;
    fea::ChElementShellANCF_3423::ShapeVector N;
    int posRadSizeModified = 0;

    double my_h = m_paramsH->HSML;

    Real dx = shell->GetLengthX();
    Real dy = shell->GetLengthY();
    ChVector3d physic_to_natural(2 / dx, 2 / dy, 1);
    ChVector3d nAp = shell->GetNodeA()->GetPos();
    ChVector3d nBp = shell->GetNodeB()->GetPos();
    ChVector3d nCp = shell->GetNodeC()->GetPos();
    ChVector3d nDp = shell->GetNodeD()->GetPos();

    ChVector3d nAdir = shell->GetNodeA()->GetSlope1();
    ChVector3d nBdir = shell->GetNodeB()->GetSlope1();
    ChVector3d nCdir = shell->GetNodeC()->GetSlope1();
    ChVector3d nDdir = shell->GetNodeD()->GetSlope1();

    ChVector3d nAv = shell->GetNodeA()->GetPosDt();
    ChVector3d nBv = shell->GetNodeB()->GetPosDt();
    ChVector3d nCv = shell->GetNodeC()->GetPosDt();
    ChVector3d nDv = shell->GetNodeD()->GetPosDt();

    if (m_verbose)
        printf(" posRadBCE.size()= :%zd\n", posRadBCE.size());

    for (size_t i = 0; i < posRadBCE.size(); i++) {
        ChVector3d pos_physical = utils::ToChVector(mR3(posRadBCE[i]));
        ChVector3d pos_natural = pos_physical * physic_to_natural;
>>>>>>> e5f0cfc6

unsigned int ChSystemFsi::AddBCE_mesh2D(unsigned int meshID, const ChFsiInterface::FsiMesh2D& fsi_mesh, bool centered) {
    const auto& surface = fsi_mesh.contact_surface;

<<<<<<< HEAD
    Real kernel_h = m_paramsH->HSML;
    Real spacing = m_paramsH->MULT_INITSPACE * m_paramsH->HSML;
    Real4 rhoPresMuH = {m_paramsH->rho0, m_paramsH->BASEPRES, m_paramsH->mu0, 3};  // BCE markers of type 3
    int num_layers = m_paramsH->NUM_BOUNDARY_LAYERS;

    ////std::ofstream ofile("mesh2D.txt");
    ////ofile << mesh->GetNumTriangles() << endl;
    ////ofile << endl;

    // Traverse the contact surface faces:
    // - calculate their discretization number n
    //   (largest number that results in a discretization no coarser than the initial spacing on each edge)
    // - generate barycentric coordinates for a uniform grid over the triangular face
    // - generate locations of BCE points on triangular face
    unsigned int num_tri = (int)surface->GetTriangleList().size();
    unsigned int num_bce = 0;
    for (unsigned int triID = 0; triID < num_tri; triID++) {
        const auto& tri = surface->GetTriangleList()[triID];

        const auto& P0 = tri->GetNode(0)->GetPos();  // vertex 0 position (absolute coordinates)
        const auto& P1 = tri->GetNode(1)->GetPos();  // vertex 1 position (absolute coordinates)
        const auto& P2 = tri->GetNode(2)->GetPos();  // vertex 2 position (absolute coordinates)

        const auto& V0 = tri->GetNode(0)->GetPos_dt();  // vertex 0 velocity (absolute coordinates)
        const auto& V1 = tri->GetNode(1)->GetPos_dt();  // vertex 1 velocity (absolute coordinates)
        const auto& V2 = tri->GetNode(2)->GetPos_dt();  // vertex 2 velocity (absolute coordinates)

        auto normal = Vcross(P1 - P0, P2 - P1);  // triangle normal
        normal.Normalize();

        int n0 = (int)std::ceil((P2 - P1).Length() / spacing);  // required divisions on edge 0
        int n1 = (int)std::ceil((P0 - P2).Length() / spacing);  // required divisions on edge 1
        int n2 = (int)std::ceil((P1 - P0).Length() / spacing);  // required divisions on edge 2
        int n = std::max(n0, std::max(n1, n2));                 // number of divisions on each edge

        ////ofile << P0 << endl;
        ////ofile << P1 << endl;
        ////ofile << P2 << endl;
        ////ofile << tri->OwnsNode(0) << " " << tri->OwnsNode(1) << " " << tri->OwnsNode(2) << endl;
        ////ofile << tri->OwnsEdge(0) << " " << tri->OwnsEdge(1) << " " << tri->OwnsEdge(2) << endl;
        ////ofile << n << endl;

        double z_start = centered ? (num_layers - 1) * spacing / 2 : 0;  // start layer z (along normal)

        unsigned int n_bce = 0;  // number of BCE markers on triangle
        for (int i = 0; i <= n; i++) {
            if (i == n && !tri->OwnsNode(0))  // triangle does not own vertex v0
                continue;
            if (i == 0 && !tri->OwnsEdge(1))  // triangle does not own edge v1-v2 = e1
                continue;

            for (int j = 0; j <= n - i; j++) {
                int k = n - i - j;
                auto lambda = ChVector<>(i, j, k) / n;  // barycentric coordinates of BCE marker

                if (j == n && !tri->OwnsNode(1))  // triangle does not own vertex v1
                    continue;
                if (j == 0 && !tri->OwnsEdge(2))  // triangle does not own edge v2-v0 = e2
                    continue;
=======
        ChVector3d Normal = N(0) * nAdir + N(2) * nBdir + N(4) * nCdir + N(6) * nDdir;
        Normal.Normalize();

        ChVector3d Correct_Pos = N(0) * nAp + N(2) * nBp + N(4) * nCp + N(6) * nDp +
                                 Normal * pos_physical.z() * my_h * m_paramsH->MULT_INITSPACE_Shells;
>>>>>>> e5f0cfc6

                if (k == n && !tri->OwnsNode(2))  // triangle does not own vertex v2
                    continue;
                if (k == 0 && !tri->OwnsEdge(0))  // triangle does not own edge v0-v1 = e0
                    continue;

                auto P = lambda[0] * P0 + lambda[1] * P1 + lambda[2] * P2;  // absolute coordinates of BCE marker
                auto V = lambda[0] * V0 + lambda[1] * V1 + lambda[2] * V2;  // absolute velocity of BCE marker

                // Create layers in negative normal direction
                for (int m = 0; m < num_layers; m++) {
                    auto z_val = z_start - m * spacing;
                    auto Q = P + z_val * normal;
                    m_sysFSI->sphMarkers_H->posRadH.push_back(mR4(utils::ToReal3(Q), kernel_h));
                    m_sysFSI->sphMarkers_H->velMasH.push_back(utils::ToReal3(V));
                    m_sysFSI->sphMarkers_H->rhoPresMuH.push_back(rhoPresMuH);
                    m_sysFSI->fsiData->flex2D_BCEcoords_H.push_back(utils::ToReal3({lambda[0], lambda[1], z_val}));
                    m_sysFSI->fsiData->flex2D_BCEsolids_H.push_back(mU3(meshID, triID, m_num_flex2D_elements + triID));
                    n_bce++;

                    ////ofile << Q << endl;
                }
            }
        }

        ////ofile << n_bce << endl;
        ////ofile << endl;

<<<<<<< HEAD
        // Add the number of BCE markers for this triangle.
        // The maximum value on each layer is (n+1)*(n+2)/2.
        num_bce += n_bce;

        //// TODO - load necessary structures and arrays
=======
            ChVector3d Correct_Vel = N(0) * nAv + N(2) * nBv + N(4) * nCv + N(6) * nDv;
            Real3 v3 = utils::ToReal3(Correct_Vel);
            m_sysFSI->sphMarkersH->velMasH.push_back(v3);
            m_sysFSI->sphMarkersH->rhoPresMuH.push_back(
                mR4(m_paramsH->rho0, m_paramsH->BASEPRES, m_paramsH->mu0, type));
            posRadSizeModified++;
        }
>>>>>>> e5f0cfc6
    }

    ////ofile.close();

    return num_bce;
}

//--------------------------------------------------------------------------------------------------------------------------------

void ChSystemFsi::CreateMeshPoints(ChTriangleMeshConnected& mesh, double delta, std::vector<ChVector3d>& point_cloud) {
    mesh.RepairDuplicateVertexes(1e-9);  // if meshes are not watertight
    auto bbox = mesh.GetBoundingBox();

    const double EPSI = 1e-6;

    ChVector3d ray_origin;
    for (double x = bbox.min.x(); x < bbox.max.x(); x += delta) {
        ray_origin.x() = x + 1e-9;
        for (double y = bbox.min.y(); y < bbox.max.y(); y += delta) {
            ray_origin.y() = y + 1e-9;
            for (double z = bbox.min.z(); z < bbox.max.z(); z += delta) {
                ray_origin.z() = z + 1e-9;

                ChVector3d ray_dir[2] = {ChVector3d(5, 0.5, 0.25), ChVector3d(-3, 0.7, 10)};
                int intersectCounter[2] = {0, 0};

                for (unsigned int i = 0; i < mesh.m_face_v_indices.size(); ++i) {
                    auto& t_face = mesh.m_face_v_indices[i];
                    auto& v1 = mesh.m_vertices[t_face.x()];
                    auto& v2 = mesh.m_vertices[t_face.y()];
                    auto& v3 = mesh.m_vertices[t_face.z()];

                    // Find vectors for two edges sharing V1
                    auto edge1 = v2 - v1;
                    auto edge2 = v3 - v1;

                    int t_inter[2] = {0, 0};

                    for (unsigned int j = 0; j < 2; j++) {
                        // Begin calculating determinant - also used to calculate uu parameter
                        auto pvec = Vcross(ray_dir[j], edge2);
                        // if determinant is near zero, ray is parallel to plane of triangle
                        double det = Vdot(edge1, pvec);
                        // NOT CULLING
                        if (det > -EPSI && det < EPSI) {
                            t_inter[j] = 0;
                            continue;
                        }
                        double inv_det = 1.0 / det;

                        // calculate distance from V1 to ray origin
                        auto tvec = ray_origin - v1;

                        /// Calculate uu parameter and test bound
                        double uu = Vdot(tvec, pvec) * inv_det;
                        // The intersection lies outside of the triangle
                        if (uu < 0.0 || uu > 1.0) {
                            t_inter[j] = 0;
                            continue;
                        }

                        // Prepare to test vv parameter
                        auto qvec = Vcross(tvec, edge1);

                        // Calculate vv parameter and test bound
                        double vv = Vdot(ray_dir[j], qvec) * inv_det;
                        // The intersection lies outside of the triangle
                        if (vv < 0.0 || ((uu + vv) > 1.0)) {
                            t_inter[j] = 0;
                            continue;
                        }

                        double tt = Vdot(edge2, qvec) * inv_det;
                        if (tt > EPSI) {  /// ray intersection
                            t_inter[j] = 1;
                            continue;
                        }

                        // No hit, no win
                        t_inter[j] = 0;
                    }

                    intersectCounter[0] += t_inter[0];
                    intersectCounter[1] += t_inter[1];
                }

                if (((intersectCounter[0] % 2) == 1) && ((intersectCounter[1] % 2) == 1))  // inside mesh
                    point_cloud.push_back(ChVector3d(x, y, z));
            }
        }
    }
}

//--------------------------------------------------------------------------------------------------------------------------------

double ChSystemFsi::GetKernelLength() const {
    return m_paramsH->HSML;
}

double ChSystemFsi::GetInitialSpacing() const {
    return m_paramsH->INITSPACE;
}

int ChSystemFsi::GetNumBoundaryLayers() const {
    return m_paramsH->NUM_BOUNDARY_LAYERS;
}

ChVector3d ChSystemFsi::GetContainerDim() const {
    return ChVector3d(m_paramsH->boxDimX, m_paramsH->boxDimY, m_paramsH->boxDimZ);
}

double ChSystemFsi::GetDensity() const {
    return m_paramsH->rho0;
}

double ChSystemFsi::GetViscosity() const {
    return m_paramsH->mu0;
}

double ChSystemFsi::GetBasePressure() const {
    return m_paramsH->BASEPRES;
}

double ChSystemFsi::GetParticleMass() const {
    return m_paramsH->markerMass;
}

ChVector3d ChSystemFsi::GetGravitationalAcceleration() const {
    return ChVector3d(m_paramsH->gravity.x, m_paramsH->gravity.y, m_paramsH->gravity.z);
}

double ChSystemFsi::GetSoundSpeed() const {
    return m_paramsH->Cs;
}

ChVector3d ChSystemFsi::GetBodyForce() const {
    return ChVector3d(m_paramsH->bodyForce3.x, m_paramsH->bodyForce3.y, m_paramsH->bodyForce3.z);
}

double ChSystemFsi::GetStepSize() const {
    return m_paramsH->dT;
}

double ChSystemFsi::GetMaxStepSize() const {
    return m_paramsH->dT_Max;
}

bool ChSystemFsi::GetAdaptiveTimeStepping() const {
    return m_paramsH->Adaptive_time_stepping;
}

size_t ChSystemFsi::GetNumFluidMarkers() const {
    return m_sysFSI->numObjectsH->numFluidMarkers;
}

size_t ChSystemFsi::GetNumRigidBodyMarkers() const {
    return m_sysFSI->numObjectsH->numRigidMarkers;
}

size_t ChSystemFsi::GetNumFlexBodyMarkers() const {
    return m_sysFSI->numObjectsH->numFlexMarkers1D + m_sysFSI->numObjectsH->numFlexMarkers2D;
}

size_t ChSystemFsi::GetNumBoundaryMarkers() const {
    return m_sysFSI->numObjectsH->numBoundaryMarkers;
}

//--------------------------------------------------------------------------------------------------------------------------------

std::vector<std::shared_ptr<ChBody>>& ChSystemFsi::GetFsiBodies() const {
    return m_fsi_interface->m_fsi_bodies;
}

//--------------------------------------------------------------------------------------------------------------------------------

<<<<<<< HEAD
std::vector<ChVector<>> ChSystemFsi::GetParticlePositions() const {
    thrust::host_vector<Real4> posRadH = m_sysFSI->sphMarkers2_D->posRadD;
    std::vector<ChVector<>> pos;
=======
std::vector<ChVector3d> ChSystemFsi::GetParticlePositions() const {
    thrust::host_vector<Real4> posRadH = m_sysFSI->sphMarkersD2->posRadD;
    std::vector<ChVector3d> pos;
>>>>>>> e5f0cfc6
    for (size_t i = 0; i < posRadH.size(); i++) {
        pos.push_back(utils::ToChVector(posRadH[i]));
    }
    return pos;
}

<<<<<<< HEAD
std::vector<ChVector<>> ChSystemFsi::GetParticleFluidProperties() const {
    thrust::host_vector<Real4> rhoPresMuH = m_sysFSI->sphMarkers2_D->rhoPresMuD;
    std::vector<ChVector<>> props;
=======
std::vector<ChVector3d> ChSystemFsi::GetParticleFluidProperties() const {
    thrust::host_vector<Real4> rhoPresMuH = m_sysFSI->sphMarkersD2->rhoPresMuD;
    std::vector<ChVector3d> props;
>>>>>>> e5f0cfc6
    for (size_t i = 0; i < rhoPresMuH.size(); i++) {
        props.push_back(utils::ToChVector(rhoPresMuH[i]));
    }
    return props;
}

<<<<<<< HEAD
std::vector<ChVector<>> ChSystemFsi::GetParticleVelocities() const {
    thrust::host_vector<Real3> velH = m_sysFSI->sphMarkers2_D->velMasD;
    std::vector<ChVector<>> vel;
=======
std::vector<ChVector3d> ChSystemFsi::GetParticleVelocities() const {
    thrust::host_vector<Real3> velH = m_sysFSI->sphMarkersD2->velMasD;
    std::vector<ChVector3d> vel;
>>>>>>> e5f0cfc6
    for (size_t i = 0; i < velH.size(); i++) {
        vel.push_back(utils::ToChVector(velH[i]));
    }
    return vel;
}

std::vector<ChVector3d> ChSystemFsi::GetParticleAccelerations() const {
    thrust::host_vector<Real4> accH = m_sysFSI->GetParticleAccelerations();
    std::vector<ChVector3d> acc;
    for (size_t i = 0; i < accH.size(); i++) {
        acc.push_back(utils::ToChVector(accH[i]));
    }
    return acc;
}

std::vector<ChVector3d> ChSystemFsi::GetParticleForces() const {
    thrust::host_vector<Real4> frcH = m_sysFSI->GetParticleForces();
    std::vector<ChVector3d> frc;
    for (size_t i = 0; i < frcH.size(); i++) {
        frc.push_back(utils::ToChVector(frcH[i]));
    }
    return frc;
}

//--------------------------------------------------------------------------------------------------------------------------------

thrust::device_vector<int> ChSystemFsi::FindParticlesInBox(const ChFrame<>& frame, const ChVector3d& size) {
    const ChVector3d& Pos = frame.GetPos();
    ChVector3d Ax = frame.GetRotMat().GetAxisX();
    ChVector3d Ay = frame.GetRotMat().GetAxisY();
    ChVector3d Az = frame.GetRotMat().GetAxisZ();

    auto hsize = 0.5 * mR3(size.x(), size.y(), size.z());
    auto pos = mR3(Pos.x(), Pos.y(), Pos.z());
    auto ax = mR3(Ax.x(), Ax.y(), Ax.z());
    auto ay = mR3(Ay.x(), Ay.y(), Ay.z());
    auto az = mR3(Az.x(), Az.y(), Az.z());

    return m_sysFSI->FindParticlesInBox(hsize, pos, ax, ay, az);
}

thrust::device_vector<Real4> ChSystemFsi::GetParticlePositions(const thrust::device_vector<int>& indices) {
    return m_sysFSI->GetParticlePositions(indices);
}

thrust::device_vector<Real3> ChSystemFsi::GetParticleVelocities(const thrust::device_vector<int>& indices) {
    return m_sysFSI->GetParticleVelocities(indices);
}

thrust::device_vector<Real4> ChSystemFsi::GetParticleForces(const thrust::device_vector<int>& indices) {
    return m_sysFSI->GetParticleForces(indices);
}

thrust::device_vector<Real4> ChSystemFsi::GetParticleAccelerations(const thrust::device_vector<int>& indices) {
    return m_sysFSI->GetParticleAccelerations(indices);
}

}  // end namespace fsi
}  // end namespace chrono<|MERGE_RESOLUTION|>--- conflicted
+++ resolved
@@ -754,7 +754,7 @@
     // Create maps from pointer-based to index-based for the nodes in the mesh contact surface.
     // These maps index only the nodes that are in the contact surface (and not all nodes in the given FEA mesh).
     int vertex_index = 0;
-    for (const auto& tri : contact_surface->GetTriangleList()) {
+    for (const auto& tri : contact_surface->GetTrianglesXYZ()) {
         if (fsi_mesh.ptr2ind_map.insert({tri->GetNode(0), vertex_index}).second) {
             fsi_mesh.ind2ptr_map.insert({vertex_index, tri->GetNode(0)});
             ++vertex_index;
@@ -773,7 +773,7 @@
     assert(fsi_mesh.ind2ptr_map.size() == contact_surface->GetNumVertices());
 
     // Load index-based mesh connectivity (append to global list of 1-D flex segments)
-    for (const auto& tri : contact_surface->GetTriangleList()) {
+    for (const auto& tri : contact_surface->GetTrianglesXYZ()) {
         auto node0_index = fsi_mesh.ptr2ind_map[tri->GetNode(0)];
         auto node1_index = fsi_mesh.ptr2ind_map[tri->GetNode(1)];
         auto node2_index = fsi_mesh.ptr2ind_map[tri->GetNode(2)];
@@ -916,20 +916,10 @@
         cout << "  cMax: " << m_paramsH->cMax.x << " " << m_paramsH->cMax.y << " " << m_paramsH->cMax.z << endl;
     }
 
-<<<<<<< HEAD
     // Initialize the underlying FSU system: set reference arrays, set counters, and resize simulation arrays
     m_sysFSI->Initialize(m_fsi_interface->m_fsi_bodies.size(),          //
                          m_num_flex1D_elements, m_num_flex2D_elements,  //
                          m_num_flex1D_nodes, m_num_flex2D_nodes);
-=======
-    // Resize worker data
-    m_fsi_interface->ResizeChronoCablesData(m_fea_cable_nodes);
-    m_fsi_interface->ResizeChronoShellsData(m_fea_shell_nodes);
-
-    // This also sets the referenceArray and counts numbers of various objects
-    size_t n_flexnodes = m_fsi_interface->m_fsi_mesh ? (size_t)m_fsi_interface->m_fsi_mesh->GetNumNodes() : 0;
-    m_sysFSI->ResizeData(m_fsi_interface->m_fsi_bodies.size(), m_num_cable_elements, m_num_shell_elements, n_flexnodes);
->>>>>>> e5f0cfc6
 
     if (m_verbose) {
         cout << "Counters" << endl;
@@ -1301,121 +1291,6 @@
     return bce.size();
 }
 
-<<<<<<< HEAD
-=======
-//// RADU TODO
-void ChSystemFsi::AddFEAmeshBCE(std::shared_ptr<fea::ChMesh> my_mesh,
-                                const std::vector<std::vector<int>>& NodeNeighborElement,
-                                const std::vector<std::vector<int>>& _1D_elementsNodes,
-                                const std::vector<std::vector<int>>& _2D_elementsNodes,
-                                bool add1DElem,
-                                bool add2DElem,
-                                bool multiLayer,
-                                bool removeMiddleLayer,
-                                int SIDE,
-                                int SIDE2D) {
-    thrust::host_vector<Real4> posRadBCE;
-    int numElems = my_mesh->GetNumElements();
-    std::vector<int> remove2D;
-    std::vector<int> remove2D_s;
-    std::vector<int> remove1D;
-
-    for (size_t i = 0; i < my_mesh->GetNumNodes(); i++) {
-        auto node = std::dynamic_pointer_cast<fea::ChNodeFEAxyzD>(my_mesh->GetNode((unsigned int)i));
-        m_fsi_interface->m_fsi_nodes.push_back(node);
-    }
-
-    for (size_t i = 0; i < numElems; i++) {
-        // Check for Cable Elements
-        if (_1D_elementsNodes.size() > 0) {
-            if (auto thisCable =
-                    std::dynamic_pointer_cast<fea::ChElementCableANCF>(my_mesh->GetElement((unsigned int)i))) {
-                m_num_cable_elements++;
-
-                remove1D.resize(2);
-                std::fill(remove1D.begin(), remove1D.end(), 0);
-
-                size_t myNumNodes = (_1D_elementsNodes[i].size() > 2) ? 2 : _1D_elementsNodes[i].size();
-                for (size_t j = 0; j < myNumNodes; j++) {
-                    int thisNode = _1D_elementsNodes[i][j];
-
-                    // Look into the elements attached to thisNode
-                    for (size_t k = 0; k < NodeNeighborElement[thisNode].size(); k++) {
-                        int neighborElement = NodeNeighborElement[thisNode][k];
-                        if (neighborElement >= i)
-                            continue;
-                        remove1D[j] = 1;
-                    }
-                }
-
-                if (add1DElem) {
-                    CreateBCE_cable(posRadBCE, thisCable, remove1D, multiLayer, removeMiddleLayer, SIDE);
-                    AddBCE_cable(posRadBCE, thisCable);
-                }
-                posRadBCE.clear();
-            }
-        }
-        size_t Curr_size = _1D_elementsNodes.size();
-
-        // Check for Shell Elements
-        if (_2D_elementsNodes.size() > 0) {
-            if (auto thisShell =
-                    std::dynamic_pointer_cast<fea::ChElementShellANCF_3423>(my_mesh->GetElement((unsigned int)i))) {
-                m_num_shell_elements++;
-
-                remove2D.resize(4);
-                remove2D_s.resize(4);
-                std::fill(remove2D.begin(), remove2D.begin() + 4, 0);
-                std::fill(remove2D_s.begin(), remove2D_s.begin() + 4, 0);
-
-                // Look into the nodes of this element
-                size_t myNumNodes =
-                    (_2D_elementsNodes[i - Curr_size].size() > 4) ? 4 : _2D_elementsNodes[i - Curr_size].size();
-
-                for (size_t j = 0; j < myNumNodes; j++) {
-                    int thisNode = _2D_elementsNodes[i - Curr_size][j];
-                    // Look into the elements attached to thisNode
-                    for (size_t k = 0; k < NodeNeighborElement[thisNode].size(); k++) {
-                        // If this neighbor element has more than one common node with the previous
-                        // node this means that we must not add BCEs to this edge anymore. Because
-                        // that edge has already been given BCE particles.
-                        // The kth element of this node:
-                        size_t neighborElement = NodeNeighborElement[thisNode][k] - Curr_size;
-                        if (neighborElement >= i - Curr_size)
-                            continue;
-
-                        size_t JNumNodes = (_2D_elementsNodes[neighborElement].size() > 4)
-                                               ? 4
-                                               : _2D_elementsNodes[neighborElement].size();
-
-                        for (size_t inode = 0; inode < myNumNodes; inode++) {
-                            for (size_t jnode = 0; jnode < JNumNodes; jnode++) {
-                                if (_2D_elementsNodes[i - Curr_size][inode] ==
-                                        _2D_elementsNodes[neighborElement][jnode] &&
-                                    thisNode != _2D_elementsNodes[i - Curr_size][inode] && i > neighborElement) {
-                                    remove2D[inode] = 1;
-                                    if (inode == j + 1 || j > inode + 1) {
-                                        remove2D_s[j] = 1;
-                                    } else {
-                                        remove2D_s[inode] = 1;
-                                    }
-                                }
-                            }
-                        }
-                    }
-                }
-
-                if (add2DElem) {
-                    CreateBCE_shell(posRadBCE, thisShell, remove2D, remove2D_s, multiLayer, removeMiddleLayer, SIDE2D);
-                    AddBCE_shell(posRadBCE, thisShell);
-                }
-                posRadBCE.clear();
-            }
-        }
-    }
-}
-
->>>>>>> e5f0cfc6
 //--------------------------------------------------------------------------------------------------------------------------------
 
 const Real pi = Real(CH_PI);
@@ -1824,7 +1699,6 @@
         m_fsi_bodies_bce_num.push_back((int)bce.size());
 }
 
-<<<<<<< HEAD
 unsigned int ChSystemFsi::AddBCE_mesh1D(unsigned int meshID, const ChFsiInterface::FsiMesh1D& fsi_mesh) {
     const auto& segments = fsi_mesh.segments;
 
@@ -1846,8 +1720,8 @@
         const auto& P0 = seg->GetNode(0)->GetPos();  // vertex 0 position (absolute coordinates)
         const auto& P1 = seg->GetNode(1)->GetPos();  // vertex 1 position (absolute coordinates)
 
-        const auto& V0 = seg->GetNode(0)->GetPos_dt();  // vertex 0 velocity (absolute coordinates)
-        const auto& V1 = seg->GetNode(1)->GetPos_dt();  // vertex 1 velocity (absolute coordinates)
+        const auto& V0 = seg->GetNode(0)->GetPosDt();  // vertex 0 velocity (absolute coordinates)
+        const auto& V1 = seg->GetNode(1)->GetPosDt();  // vertex 1 velocity (absolute coordinates)
 
         auto x_dir = P1 - P0;       // segment direction
         auto len = x_dir.Length();  // segment direction
@@ -1856,9 +1730,9 @@
         int n = (int)std::ceil(len / spacing);  // required divisions on segment
 
         // Create two directions orthogonal to 'x_dir'
-        ChVector<> y_dir(-x_dir.y() - x_dir.z(), x_dir.x() - x_dir.z(), x_dir.x() + x_dir.y());
+        ChVector3<> y_dir(-x_dir.y() - x_dir.z(), x_dir.x() - x_dir.z(), x_dir.x() + x_dir.y());
         y_dir.Normalize();
-        ChVector<> z_dir = Vcross(x_dir, y_dir);
+        ChVector3<> z_dir = Vcross(x_dir, y_dir);
 
         double yz_start = (num_layers - 1) * spacing / 2;
 
@@ -1898,125 +1772,10 @@
 
     return num_bce;
 }
-=======
-//// RADU TODO
-void ChSystemFsi::AddBCE_cable(const thrust::host_vector<Real4>& posRadBCE,
-                               std::shared_ptr<fea::ChElementCableANCF> cable) {
-    int type = 2;
-
-    fea::ChElementCableANCF::ShapeVector N;
-    fea::ChElementCableANCF::ShapeVector Nd;
-
-    double dx = (cable->GetNodeB()->GetX0() - cable->GetNodeA()->GetX0()).Length();
-    ChVector3d physic_to_natural(1 / dx, 1, 1);
-
-    ChVector3d nAp = cable->GetNodeA()->GetPos();
-    ChVector3d nBp = cable->GetNodeB()->GetPos();
-
-    ChVector3d nAv = cable->GetNodeA()->GetPosDt();
-    ChVector3d nBv = cable->GetNodeB()->GetPosDt();
-
-    ChVector3d nAdir = cable->GetNodeA()->GetSlope1();
-    ChVector3d nBdir = cable->GetNodeB()->GetSlope1();
-
-    ChVector3d nAdirv = cable->GetNodeA()->GetSlope1Dt();
-    ChVector3d nBdirv = cable->GetNodeB()->GetSlope1Dt();
-
-    int posRadSizeModified = 0;
-    if (m_verbose)
-        printf(" posRadBCE.size()= :%zd\n", posRadBCE.size());
-
-    for (size_t i = 0; i < posRadBCE.size(); i++) {
-        ChVector3d pos_physical = utils::ToChVector(mR3(posRadBCE[i]));
-        ChVector3d pos_natural = pos_physical * physic_to_natural;
-
-        cable->ShapeFunctionsDerivatives(Nd, pos_natural.x());
-        ChVector3d Element_Axis = Nd(0) * nAp + Nd(1) * nAdir + Nd(2) * nBp + Nd(3) * nBdir;
-        Element_Axis.Normalize();
-
-        ChVector3d new_y_axis = ChVector3d(-Element_Axis.y(), Element_Axis.x(), 0) +
-                                ChVector3d(-Element_Axis.z(), 0, Element_Axis.x()) +
-                                ChVector3d(0, -Element_Axis.z(), Element_Axis.y());
-        new_y_axis.Normalize();
-        ChVector3d new_z_axis = Vcross(Element_Axis, new_y_axis);
-
-        cable->ShapeFunctions(N, pos_natural.x());
-        ChVector3d Correct_Pos = N(0) * nAp + N(1) * nAdir + N(2) * nBp + N(3) * nBdir + new_y_axis * pos_physical.y() +
-                                 new_z_axis * pos_physical.z();
-
-        if ((Correct_Pos.x() < m_paramsH->cMin.x || Correct_Pos.x() > m_paramsH->cMax.x) ||
-            (Correct_Pos.y() < m_paramsH->cMin.y || Correct_Pos.y() > m_paramsH->cMax.y) ||
-            (Correct_Pos.z() < m_paramsH->cMin.z || Correct_Pos.z() > m_paramsH->cMax.z))
-            continue;
-
-        // Note that the fluid particles are removed differently
-        bool addthis = true;
-        for (size_t p = 0; p < m_sysFSI->sphMarkersH->posRadH.size() - 1; p++) {
-            // Only compare to rigid and flexible BCE particles added previously
-            if (m_sysFSI->sphMarkersH->rhoPresMuH[p].w > 0.5) {
-                double dis = length(mR3(m_sysFSI->sphMarkersH->posRadH[p]) - utils::ToReal3(Correct_Pos));
-                if (dis < 1e-8) {
-                    addthis = false;
-                    if (m_verbose)
-                        printf(" Already added a BCE particle here! Skip this one!\n");
-                    break;
-                }
-            }
-        }
-
-        if (addthis) {
-            m_sysFSI->sphMarkersH->posRadH.push_back(mR4(utils::ToReal3(Correct_Pos), posRadBCE[i].w));
-            m_sysFSI->fsiGeneralData->FlexSPH_MeshPos_LRF_H.push_back(utils::ToReal3(pos_natural));
-            ChVector3d Correct_Vel = N(0) * nAv + N(1) * nAdirv + N(2) * nBv + N(3) * nBdirv + ChVector3d(1e-20);
-            Real3 v3 = utils::ToReal3(Correct_Vel);
-            m_sysFSI->sphMarkersH->velMasH.push_back(v3);
-            m_sysFSI->sphMarkersH->rhoPresMuH.push_back(
-                mR4(m_paramsH->rho0, m_paramsH->BASEPRES, m_paramsH->mu0, type));
-            posRadSizeModified++;
-        }
-    }
-    m_fsi_cables_bce_num.push_back(posRadSizeModified);
-}
-
-//// RADU TODO
-void ChSystemFsi::AddBCE_shell(const thrust::host_vector<Real4>& posRadBCE,
-                               std::shared_ptr<fea::ChElementShellANCF_3423> shell) {
-    int type = 3;
-    fea::ChElementShellANCF_3423::ShapeVector N;
-    int posRadSizeModified = 0;
-
-    double my_h = m_paramsH->HSML;
-
-    Real dx = shell->GetLengthX();
-    Real dy = shell->GetLengthY();
-    ChVector3d physic_to_natural(2 / dx, 2 / dy, 1);
-    ChVector3d nAp = shell->GetNodeA()->GetPos();
-    ChVector3d nBp = shell->GetNodeB()->GetPos();
-    ChVector3d nCp = shell->GetNodeC()->GetPos();
-    ChVector3d nDp = shell->GetNodeD()->GetPos();
-
-    ChVector3d nAdir = shell->GetNodeA()->GetSlope1();
-    ChVector3d nBdir = shell->GetNodeB()->GetSlope1();
-    ChVector3d nCdir = shell->GetNodeC()->GetSlope1();
-    ChVector3d nDdir = shell->GetNodeD()->GetSlope1();
-
-    ChVector3d nAv = shell->GetNodeA()->GetPosDt();
-    ChVector3d nBv = shell->GetNodeB()->GetPosDt();
-    ChVector3d nCv = shell->GetNodeC()->GetPosDt();
-    ChVector3d nDv = shell->GetNodeD()->GetPosDt();
-
-    if (m_verbose)
-        printf(" posRadBCE.size()= :%zd\n", posRadBCE.size());
-
-    for (size_t i = 0; i < posRadBCE.size(); i++) {
-        ChVector3d pos_physical = utils::ToChVector(mR3(posRadBCE[i]));
-        ChVector3d pos_natural = pos_physical * physic_to_natural;
->>>>>>> e5f0cfc6
 
 unsigned int ChSystemFsi::AddBCE_mesh2D(unsigned int meshID, const ChFsiInterface::FsiMesh2D& fsi_mesh, bool centered) {
     const auto& surface = fsi_mesh.contact_surface;
 
-<<<<<<< HEAD
     Real kernel_h = m_paramsH->HSML;
     Real spacing = m_paramsH->MULT_INITSPACE * m_paramsH->HSML;
     Real4 rhoPresMuH = {m_paramsH->rho0, m_paramsH->BASEPRES, m_paramsH->mu0, 3};  // BCE markers of type 3
@@ -2031,18 +1790,18 @@
     //   (largest number that results in a discretization no coarser than the initial spacing on each edge)
     // - generate barycentric coordinates for a uniform grid over the triangular face
     // - generate locations of BCE points on triangular face
-    unsigned int num_tri = (int)surface->GetTriangleList().size();
+    unsigned int num_tri = (int)surface->GetTrianglesXYZ().size();
     unsigned int num_bce = 0;
     for (unsigned int triID = 0; triID < num_tri; triID++) {
-        const auto& tri = surface->GetTriangleList()[triID];
+        const auto& tri = surface->GetTrianglesXYZ()[triID];
 
         const auto& P0 = tri->GetNode(0)->GetPos();  // vertex 0 position (absolute coordinates)
         const auto& P1 = tri->GetNode(1)->GetPos();  // vertex 1 position (absolute coordinates)
         const auto& P2 = tri->GetNode(2)->GetPos();  // vertex 2 position (absolute coordinates)
 
-        const auto& V0 = tri->GetNode(0)->GetPos_dt();  // vertex 0 velocity (absolute coordinates)
-        const auto& V1 = tri->GetNode(1)->GetPos_dt();  // vertex 1 velocity (absolute coordinates)
-        const auto& V2 = tri->GetNode(2)->GetPos_dt();  // vertex 2 velocity (absolute coordinates)
+        const auto& V0 = tri->GetNode(0)->GetPosDt();  // vertex 0 velocity (absolute coordinates)
+        const auto& V1 = tri->GetNode(1)->GetPosDt();  // vertex 1 velocity (absolute coordinates)
+        const auto& V2 = tri->GetNode(2)->GetPosDt();  // vertex 2 velocity (absolute coordinates)
 
         auto normal = Vcross(P1 - P0, P2 - P1);  // triangle normal
         normal.Normalize();
@@ -2070,19 +1829,12 @@
 
             for (int j = 0; j <= n - i; j++) {
                 int k = n - i - j;
-                auto lambda = ChVector<>(i, j, k) / n;  // barycentric coordinates of BCE marker
+                auto lambda = ChVector3<>(i, j, k) / n;  // barycentric coordinates of BCE marker
 
                 if (j == n && !tri->OwnsNode(1))  // triangle does not own vertex v1
                     continue;
                 if (j == 0 && !tri->OwnsEdge(2))  // triangle does not own edge v2-v0 = e2
                     continue;
-=======
-        ChVector3d Normal = N(0) * nAdir + N(2) * nBdir + N(4) * nCdir + N(6) * nDdir;
-        Normal.Normalize();
-
-        ChVector3d Correct_Pos = N(0) * nAp + N(2) * nBp + N(4) * nCp + N(6) * nDp +
-                                 Normal * pos_physical.z() * my_h * m_paramsH->MULT_INITSPACE_Shells;
->>>>>>> e5f0cfc6
 
                 if (k == n && !tri->OwnsNode(2))  // triangle does not own vertex v2
                     continue;
@@ -2111,21 +1863,11 @@
         ////ofile << n_bce << endl;
         ////ofile << endl;
 
-<<<<<<< HEAD
         // Add the number of BCE markers for this triangle.
         // The maximum value on each layer is (n+1)*(n+2)/2.
         num_bce += n_bce;
 
         //// TODO - load necessary structures and arrays
-=======
-            ChVector3d Correct_Vel = N(0) * nAv + N(2) * nBv + N(4) * nCv + N(6) * nDv;
-            Real3 v3 = utils::ToReal3(Correct_Vel);
-            m_sysFSI->sphMarkersH->velMasH.push_back(v3);
-            m_sysFSI->sphMarkersH->rhoPresMuH.push_back(
-                mR4(m_paramsH->rho0, m_paramsH->BASEPRES, m_paramsH->mu0, type));
-            posRadSizeModified++;
-        }
->>>>>>> e5f0cfc6
     }
 
     ////ofile.close();
@@ -2301,45 +2043,30 @@
 
 //--------------------------------------------------------------------------------------------------------------------------------
 
-<<<<<<< HEAD
-std::vector<ChVector<>> ChSystemFsi::GetParticlePositions() const {
+std::vector<ChVector3d> ChSystemFsi::GetParticlePositions() const {
     thrust::host_vector<Real4> posRadH = m_sysFSI->sphMarkers2_D->posRadD;
-    std::vector<ChVector<>> pos;
-=======
-std::vector<ChVector3d> ChSystemFsi::GetParticlePositions() const {
-    thrust::host_vector<Real4> posRadH = m_sysFSI->sphMarkersD2->posRadD;
     std::vector<ChVector3d> pos;
->>>>>>> e5f0cfc6
+
     for (size_t i = 0; i < posRadH.size(); i++) {
         pos.push_back(utils::ToChVector(posRadH[i]));
     }
     return pos;
 }
 
-<<<<<<< HEAD
-std::vector<ChVector<>> ChSystemFsi::GetParticleFluidProperties() const {
+std::vector<ChVector3d> ChSystemFsi::GetParticleFluidProperties() const {
     thrust::host_vector<Real4> rhoPresMuH = m_sysFSI->sphMarkers2_D->rhoPresMuD;
-    std::vector<ChVector<>> props;
-=======
-std::vector<ChVector3d> ChSystemFsi::GetParticleFluidProperties() const {
-    thrust::host_vector<Real4> rhoPresMuH = m_sysFSI->sphMarkersD2->rhoPresMuD;
     std::vector<ChVector3d> props;
->>>>>>> e5f0cfc6
+
     for (size_t i = 0; i < rhoPresMuH.size(); i++) {
         props.push_back(utils::ToChVector(rhoPresMuH[i]));
     }
     return props;
 }
 
-<<<<<<< HEAD
-std::vector<ChVector<>> ChSystemFsi::GetParticleVelocities() const {
+std::vector<ChVector3d> ChSystemFsi::GetParticleVelocities() const {
     thrust::host_vector<Real3> velH = m_sysFSI->sphMarkers2_D->velMasD;
-    std::vector<ChVector<>> vel;
-=======
-std::vector<ChVector3d> ChSystemFsi::GetParticleVelocities() const {
-    thrust::host_vector<Real3> velH = m_sysFSI->sphMarkersD2->velMasD;
     std::vector<ChVector3d> vel;
->>>>>>> e5f0cfc6
+
     for (size_t i = 0; i < velH.size(); i++) {
         vel.push_back(utils::ToChVector(velH[i]));
     }
