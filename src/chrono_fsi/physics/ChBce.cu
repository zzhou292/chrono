--- conflicted
+++ resolved
@@ -84,18 +84,12 @@
     Real3 Force;
 
     if (paramsD.sph_method == SPHMethod::WCSPH) {
-<<<<<<< HEAD
         Force = mR3(derivVelRhoD[sortedIndex]) * paramsD.markerMass;
 
     }
     // TODO: check IISPH
     else {
         Force = mR3(derivVelRhoD[sortedIndex]);
-=======
-        Force = mR3(derivVelRhoD[rigidMarkerIndex]) * paramsD.markerMass;
-    } else {
-        Force = mR3(derivVelRhoD[rigidMarkerIndex]);
->>>>>>> 7646c887
     }
 
     if (std::is_same<Real, double>::value) {
@@ -107,12 +101,8 @@
         atomicAdd((float*)&(rigid_FSI_ForcesD[RigidIndex].y), Force.y);
         atomicAdd((float*)&(rigid_FSI_ForcesD[RigidIndex].z), Force.z);
     }
-<<<<<<< HEAD
-    Real3 dist3 = Distance(mR3(posRadD[sortedIndex]), posRigidD[RigidIndex]);
-=======
-
-    Real3 dist3 = mR3(posRadD[rigidMarkerIndex]) - posRigidD[RigidIndex];
->>>>>>> 7646c887
+
+    Real3 dist3 = mR3(posRadD[sortedIndex]) - posRigidD[RigidIndex];
     Real3 mtorque = cross(dist3, Force);
 
     if (std::is_same<Real, double>::value) {
@@ -147,15 +137,9 @@
     // Fluid force on BCE marker
     Real3 Force;
     if (paramsD.sph_method == SPHMethod::WCSPH) {
-<<<<<<< HEAD
         Force = mR3(derivVelRhoD[sortedIndex]) * paramsD.markerMass;
     } else {
         Force = mR3(derivVelRhoD[sortedIndex]);
-=======
-        Force = mR3(derivVelRhoD[flex_index]) * paramsD.markerMass;
-    } else {
-        Force = mR3(derivVelRhoD[flex_index]);
->>>>>>> 7646c887
     }
 
     uint2 seg_nodes = flex1D_Nodes_D[flex_seg];  // indices of the 2 nodes on associated segment
@@ -206,15 +190,9 @@
     // Fluid force on BCE marker
     Real3 Force;
     if (paramsD.sph_method == SPHMethod::WCSPH) {
-<<<<<<< HEAD
         Force = mR3(derivVelRhoD[sortedIndex]) * paramsD.markerMass;
     } else {
         Force = mR3(derivVelRhoD[sortedIndex]);
-=======
-        Force = mR3(derivVelRhoD[flex_index]) * paramsD.markerMass;
-    } else {
-        Force = mR3(derivVelRhoD[flex_index]);
->>>>>>> 7646c887
     }
 
     auto tri_nodes = flex2D_Nodes_D[flex_tri];  // indices of the 3 nodes on associated face
@@ -937,18 +915,10 @@
     uint nBlocks, nThreads;
     computeGridSize((uint)numObjectsH->numRigidMarkers, 256, nBlocks, nThreads);
 
-<<<<<<< HEAD
     CalcRigidForces_D<<<nBlocks, nThreads>>>(
-        mR3CAST(m_fsiData->rigid_FSI_ForcesD), mR3CAST(m_fsiData->rigid_FSI_TorquesD), mR4CAST(m_fsiData->derivVelRhoD),
-        mR4CAST(m_fsiData->derivVelRhoD_old), mR4CAST(m_sortedSphMarkersD->posRadD),
+        mR3CAST(m_fsiData->rigid_FSI_ForcesD), mR3CAST(m_fsiData->rigid_FSI_TorquesD), mR4CAST(m_fsiData->derivVelRhoD), mR4CAST(m_sortedSphMarkersD->posRadD),
         U1CAST(m_fsiData->rigid_BCEsolids_D), mR3CAST(fsiBodyState_D->pos), mR3CAST(m_fsiData->rigid_BCEcoords_D),
         U1CAST(m_markersProximityD->mapOriginalToSorted));
-=======
-    CalcRigidForces_D<<<nBlocks, nThreads>>>(mR3CAST(m_fsiData->rigid_FSI_ForcesD),
-                                             mR3CAST(m_fsiData->rigid_FSI_TorquesD), mR4CAST(m_fsiData->derivVelRhoD),
-                                             mR4CAST(sphMarkers_D->posRadD), U1CAST(m_fsiData->rigid_BCEsolids_D),
-                                             mR3CAST(fsiBodyState_D->pos), mR3CAST(m_fsiData->rigid_BCEcoords_D));
->>>>>>> 7646c887
 
     cudaDeviceSynchronize();
     cudaCheckError();
@@ -964,21 +934,13 @@
     uint nBlocks, nThreads;
     computeGridSize((int)numObjectsH->numFlexMarkers1D, 256, nBlocks, nThreads);
 
-<<<<<<< HEAD
     CalcFlex1DForces_D<<<nBlocks, nThreads>>>(                                   //
         mR3CAST(m_fsiData->flex1D_FSIforces_D),                                  //
-        mR4CAST(m_fsiData->derivVelRhoD), mR4CAST(m_fsiData->derivVelRhoD_old),  //
+        mR4CAST(m_fsiData->derivVelRhoD),                                        //
         U2CAST(m_fsiData->flex1D_Nodes_D),                                       //
         U3CAST(m_fsiData->flex1D_BCEsolids_D),                                   //
         mR3CAST(m_fsiData->flex1D_BCEcoords_D),
         U1CAST(m_markersProximityD->mapOriginalToSorted)  //
-=======
-    CalcFlex1DForces_D<<<nBlocks, nThreads>>>(mR3CAST(m_fsiData->flex1D_FSIforces_D),  //
-                                              mR4CAST(m_fsiData->derivVelRhoD),        //
-                                              U2CAST(m_fsiData->flex1D_Nodes_D),       //
-                                              U3CAST(m_fsiData->flex1D_BCEsolids_D),   //
-                                              mR3CAST(m_fsiData->flex1D_BCEcoords_D)   //
->>>>>>> 7646c887
     );
 
     cudaDeviceSynchronize();
@@ -995,21 +957,13 @@
     uint nBlocks, nThreads;
     computeGridSize((int)numObjectsH->numFlexMarkers2D, 256, nBlocks, nThreads);
 
-<<<<<<< HEAD
     CalcFlex2DForces_D<<<nBlocks, nThreads>>>(                                   //
         mR3CAST(m_fsiData->flex2D_FSIforces_D),                                  //
-        mR4CAST(m_fsiData->derivVelRhoD), mR4CAST(m_fsiData->derivVelRhoD_old),  //
+        mR4CAST(m_fsiData->derivVelRhoD),  //
         U3CAST(m_fsiData->flex2D_Nodes_D),                                       //
         U3CAST(m_fsiData->flex2D_BCEsolids_D),                                   //
         mR3CAST(m_fsiData->flex2D_BCEcoords_D),
         U1CAST(m_markersProximityD->mapOriginalToSorted)  //
-=======
-    CalcFlex2DForces_D<<<nBlocks, nThreads>>>(mR3CAST(m_fsiData->flex2D_FSIforces_D),  //
-                                              mR4CAST(m_fsiData->derivVelRhoD),        //
-                                              U3CAST(m_fsiData->flex2D_Nodes_D),       //
-                                              U3CAST(m_fsiData->flex2D_BCEsolids_D),   //
-                                              mR3CAST(m_fsiData->flex2D_BCEcoords_D)   //
->>>>>>> 7646c887
     );
 
     cudaDeviceSynchronize();
