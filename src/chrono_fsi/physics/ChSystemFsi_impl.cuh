// =============================================================================
// PROJECT CHRONO - http://projectchrono.org
//
// Copyright (c) 2014 projectchrono.org
// All rights reserved.
//
// Use of this source code is governed by a BSD-style license that can be found
// in the LICENSE file at the top level of the distribution and at
// http://projectchrono.org/license-chrono.txt.
//
// =============================================================================
// Author: Milad Rakhsha, Arman Pazouki, Wei Hu, Radu Serban
// =============================================================================
//
// Implementation of FSI system that includes all subclasses for proximity and
// force calculation, and time integration.
//
// =============================================================================

#ifndef CH_SYSTEMFSI_IMPL_H_
#define CH_SYSTEMFSI_IMPL_H_

#include "chrono/ChConfig.h"

#include <thrust/device_vector.h>
#include <thrust/host_vector.h>
#include <thrust/iterator/detail/normal_iterator.h>
#include <thrust/iterator/transform_iterator.h>
#include <thrust/iterator/zip_iterator.h>
#include <thrust/tuple.h>

#include "chrono_fsi/physics/ChFsiBase.h"
#include "chrono_fsi/math/custom_math.h"
#include "chrono_fsi/utils/ChUtilsDevice.cuh"

namespace chrono {
namespace fsi {

/// @addtogroup fsi_physics
/// @{

/// typedef device iterators for shorthand SPH operation of thrust vectors of Real3
typedef thrust::device_vector<Real3>::iterator r3IterD;
/// typedef device iterators for shorthand SPH operation of thrust vectors of Real4
typedef thrust::device_vector<Real4>::iterator r4IterD;
/// typedef device tuple for holding SPH data pos,vel,[rho,pressure,mu,type]
typedef thrust::tuple<r4IterD, r3IterD, r4IterD, r3IterD, r3IterD> iterTupleSphD;
typedef thrust::zip_iterator<iterTupleSphD> zipIterSphD;

/// typedef host iterators for shorthand SPH operation of thrust vectors of Real3
typedef thrust::host_vector<Real3>::iterator r3IterH;
/// typedef host iterators for shorthand SPH operation of thrust vectors of Real4
typedef thrust::host_vector<Real4>::iterator r4IterH;
/// typedef host tuple for holding SPH data pos,vel,[rho,pressure,mu,type]
typedef thrust::tuple<r4IterH, r3IterH, r4IterH, r3IterH, r3IterH> iterTupleH;
typedef thrust::zip_iterator<iterTupleH> zipIterSphH;

/// typedef device iterators for shorthand rigid body states:
/// pos,orientation in position, velocity and acceleration level
typedef thrust::tuple<r3IterD, r4IterD, r3IterD, r4IterD, r3IterD, r3IterD> iterTupleRigidD;
typedef thrust::zip_iterator<iterTupleRigidD> zipIterRigidD;

/// typedef host iterators for shorthand rigid body states:
/// pos,orientation in position, velocity and acceleration level
typedef thrust::tuple<r3IterH, r4IterH, r3IterH, r4IterH, r3IterH, r3IterH> iterTupleRigidH;
typedef thrust::zip_iterator<iterTupleRigidH> zipIterRigidH;

/// typedef device iterators for shorthand chrono bodies operations
typedef thrust::tuple<r3IterH, r3IterH, r3IterH, r4IterH, r3IterH, r3IterH> iterTupleChronoBodiesH;
typedef thrust::zip_iterator<iterTupleChronoBodiesH> zipIterChronoBodiesH;

/// Struct to store the information of SPH particles on the device
struct SphMarkerDataD {
    thrust::device_vector<Real4> posRadD;     ///< Vector of the positions of particles + characteristic radius
    thrust::device_vector<Real3> velMasD;     ///< Vector of the velocities of particles
    thrust::device_vector<Real4> rhoPresMuD;  ///< Vector of the rho+pressure+mu+type of particles
    thrust::device_vector<Real3> tauXxYyZzD;  ///< Vector of the total stress (diagonal) of particles
    thrust::device_vector<Real3> tauXyXzYzD;  ///< Vector of the total stress (off-diagonal) of particles

    zipIterSphD iterator();
    void resize(size_t s);
};

/// Struct to store the information of SPH particles on the host.
struct SphMarkerDataH {
    thrust::host_vector<Real4> posRadH;     ///< Vector of the positions of particles
    thrust::host_vector<Real3> velMasH;     ///< Vector of the velocities of particles
    thrust::host_vector<Real4> rhoPresMuH;  ///< Vector of the rho+pressure+mu+type of particles
    thrust::host_vector<Real3> tauXxYyZzH;  ///< Vector of the total stress (diagonal) of particles
    thrust::host_vector<Real3> tauXyXzYzH;  ///< Vector of the total stress (off-diagonal) of particles

    zipIterSphH iterator();
    void resize(size_t s);
};

/// Rigid body states on host.
struct FsiBodyStateH {
    thrust::host_vector<Real3> pos;      ///< body positions
    thrust::host_vector<Real4> lin_vel;  ///< body linear velocities
    thrust::host_vector<Real3> lin_acc;  ///< body linear accelerations
    thrust::host_vector<Real4> rot;      ///< body orientations (quaternions)
    thrust::host_vector<Real3> ang_vel;  ///< body angular velocities (local frame)
    thrust::host_vector<Real3> ang_acc;  ///< body angular accelerations (local frame)

    zipIterRigidH iterator();
    void resize(size_t s);
};

///  Rigid body states on device.
struct FsiBodyStateD {
    thrust::device_vector<Real3> pos;      ///< body linear positions
    thrust::device_vector<Real4> lin_vel;  ///< body linear velocities
    thrust::device_vector<Real3> lin_acc;  ///< body linear accelerations
    thrust::device_vector<Real4> rot;      ///< body orientations (quaternions)
    thrust::device_vector<Real3> ang_vel;  ///< body angular velocities (local frame)
    thrust::device_vector<Real3> ang_acc;  ///< body angular accelerations (local frame)

    zipIterRigidD iterator();
    void CopyFromH(const FsiBodyStateH& bodyStateH);
    FsiBodyStateD& operator=(const FsiBodyStateD& other);
    void resize(size_t s);
};

/// FEA mesh states on host.
struct FsiMeshStateH {
    thrust::host_vector<Real3> pos_fsi_fea_H;  ///< mesh node positions
    thrust::host_vector<Real3> vel_fsi_fea_H;  ///< mesh node velocities
    thrust::host_vector<Real3> acc_fsi_fea_H;  ///< mesh node accelerations

    // zipIterFlexH iterator();
    void resize(size_t s);
    size_t size() { return pos_fsi_fea_H.size(); };
};

/// FEA mesh state on device.
struct FsiMeshStateD {
    thrust::device_vector<Real3> pos_fsi_fea_D;  ///< mesh node positions
    thrust::device_vector<Real3> vel_fsi_fea_D;  ///< mesh node velocities
    thrust::device_vector<Real3> acc_fsi_fea_D;  ///< mesh node accelerations

    // zipIterFlexD iterator();
    void CopyFromH(const FsiMeshStateH& meshStateH);
    FsiMeshStateD& operator=(const FsiMeshStateD& other);
    void resize(size_t s);
};

/// Struct to store neighbor search information on the device.
struct ProximityDataD {
    thrust::device_vector<uint> gridMarkerHashD;   ///< gridMarkerHash=s(i,j,k)= k*n_x*n_y + j*n_x + i (numAllMarkers);
    thrust::device_vector<uint> gridMarkerIndexD;  ///< Marker's index, can be original or sorted (numAllMarkers);
    thrust::device_vector<uint> cellStartD;  ///< Index of the particle starts a cell in sorted list (m_numGridCells)
    thrust::device_vector<uint> cellEndD;    ///< Index of the particle ends a cell in sorted list (m_numGridCells)
    thrust::device_vector<uint>
        mapOriginalToSorted;  ///< Index mapping from the original to the sorted (numAllMarkers);

    void resize(size_t s);
};

/// FSI system information information exchanged with the Chrono system.
struct FsiData {
    // fluidfsiBodiesIndex (host)
    thrust::host_vector<int4> referenceArray;      ///< phases in the array of SPH particles
    thrust::host_vector<int4> referenceArray_FEA;  ///< phases in the array of SPH particles for flexible elements

    // Fluid data (device)
    thrust::device_vector<Real4> derivVelRhoD;      ///< dv/dt and d(rho)/dt for particles
<<<<<<< HEAD
    thrust::device_vector<Real4> derivVelRhoD_old;  ///< dv/dt and d(rho)/dt for particles but from the previous step - TODO (Huzaifa): This needs to be deperecated as it has no physical meaning to average the accelerations between current and previous steps before accumulating on the rigid body
    thrust::device_vector<Real4>
        derivVelRhoOriginalD;  ///< dv/dt and d(rho)/dt used for writing partilces in file - unsorted

=======
>>>>>>> 7646c887
    thrust::device_vector<Real3> derivTauXxYyZzD;   ///< d(tau)/dt for particles
    thrust::device_vector<Real3> derivTauXyXzYzD;   ///< d(tau)/dt for particles
    thrust::device_vector<Real3> vel_XSPH_D;        ///< XSPH velocity for particles
    thrust::device_vector<Real3> vis_vel_SPH_D;     ///< ISPH velocity for particles
    thrust::device_vector<Real4> sr_tau_I_mu_i;     ///< I2SPH strain-rate, stress, inertia number, friction
    thrust::device_vector<Real4> sr_tau_I_mu_i_Original;  ///< I2SPH strain-rate, stress, inertia number, friction - unsorted for writing
    thrust::device_vector<Real3> bceAcc;                  ///< Acceleration for boundary/rigid/flex body particles

    thrust::device_vector<uint> activityIdentifierD;  ///< Identifies if a particle is an active particle or not
    thrust::device_vector<uint> extendedActivityIdD;  ///< Identifies if a particle is in an extended active domain
    thrust::device_vector<uint>
        activityIdentifierSDD;  ///< Identifies if an Sub Domain (SD) includes any active particle
    thrust::device_vector<uint>
        extendedActivityIdSDD;  ///< Identifies if an Sub Domain (SD) includes any active particle (extended)

    thrust::device_vector<uint> numNeighborsPerPart;  ///< Stores the number of neighbors the particle, given by the index, has
    thrust::device_vector<uint> neighborList;         ///< Stores the neighbor list - all neighbors are just stored one by one - The above vector provides the info required to idenitfy which particles neighbors are stored at which index of neighborList

    thrust::device_vector<uint> freeSurfaceIdD;  ///< Identifies if a particle is close to free surface

    // BCE
    thrust::device_vector<Real3> rigid_BCEcoords_D;   ///< Rigid body BCE position (local reference frame)
    thrust::host_vector<Real3> flex1D_BCEcoords_H;    ///< local coords for BCE markers on 1-D flex segments (host)
    thrust::device_vector<Real3> flex1D_BCEcoords_D;  ///< local coords for BCE markers on 1-D flex segments (device)
    thrust::host_vector<Real3> flex2D_BCEcoords_H;    ///< local coords for BCE markers on 2-D flex faces (host)
    thrust::device_vector<Real3> flex2D_BCEcoords_D;  ///< local coors for BCE markers on 2-D flex faces (device)

    thrust::device_vector<uint> rigid_BCEsolids_D;    ///< associated body ID for BCE markers on rigid bodies
    thrust::host_vector<uint3> flex1D_BCEsolids_H;    ///< associated mesh and segment for BCE markers on 1-D segments
    thrust::device_vector<uint3> flex1D_BCEsolids_D;  ///< associated mesh and segment for BCE markers on 1-D segments
    thrust::host_vector<uint3> flex2D_BCEsolids_H;    ///< associated mesh and face for BCE markers on 2-D faces
    thrust::device_vector<uint3> flex2D_BCEsolids_D;  ///< associated mesh and face for BCE markers on 2-D faces

    // FSI bodies
    thrust::device_vector<Real3> rigid_FSI_ForcesD;   ///< Vector of the surface-integrated forces to rigid bodies
    thrust::device_vector<Real3> rigid_FSI_TorquesD;  ///< Vector of the surface-integrated torques to rigid bodies

    thrust::device_vector<Real3> flex1D_FSIforces_D;  ///< surface-integrated forces on FEA 1-D segment nodes
    thrust::device_vector<Real3> flex2D_FSIforces_D;  ///< surface-integrated forces on FEA 2-D face nodes

    thrust::host_vector<int2> flex1D_Nodes_H;    ///< node indices for each 1-D flex segment (host)
    thrust::device_vector<int2> flex1D_Nodes_D;  ///< node indices for each 1-D flex segment (device)
    thrust::host_vector<int3> flex2D_Nodes_H;    ///< node indices for each 2-D flex face (host)
    thrust::device_vector<int3> flex2D_Nodes_D;  ///< node indices for each 2-D flex face (device)
};

/// Underlying implementation of an FSI system.
class ChSystemFsi_impl : public ChFsiBase {
  public:
    ChSystemFsi_impl(std::shared_ptr<SimParams> params);
    virtual ~ChSystemFsi_impl();

    /// Add an SPH particle given its position, physical properties, velocity, and stress.
    void AddSPHParticle(Real4 pos,
                        Real4 rhoPresMu,
                        Real3 vel = mR3(0.0),
                        Real3 tauXxYyZz = mR3(0.0),
                        Real3 tauXyXzYz = mR3(0.0));

    /// Initialize the underlying FSU system.
    /// Set reference arrays, set counters, and resize simulation arrays.
    void Initialize(size_t numRigidBodies,
                    size_t numFlexBodies1D,
                    size_t numFlexBodies2D,
                    size_t numFlexNodes1D,
                    size_t numFlexNodes2D);

    /// Extract forces applied on all SPH particles.
    thrust::device_vector<Real4> GetParticleForces();

    /// Extract accelerations of all SPH particles.
    thrust::device_vector<Real4> GetParticleAccelerations();

    /// Find indices of all SPH particles inside the specified OBB.
    thrust::device_vector<int> FindParticlesInBox(const Real3& hsize,
                                                  const Real3& pos,
                                                  const Real3& ax,
                                                  const Real3& ay,
                                                  const Real3& az);

    /// Extract positions of all SPH particles with indices in the provided array.
    /// The return value is a device thrust vector.
    thrust::device_vector<Real4> GetParticlePositions(const thrust::device_vector<int>& indices);

    /// Extract velocities of all SPH particles with indices in the provided array.
    /// The return value is a device thrust vector.
    thrust::device_vector<Real3> GetParticleVelocities(const thrust::device_vector<int>& indices);

    /// Extract forces applied to all SPH particles with indices in the provided array.
    /// The return value is a device thrust vector.
    thrust::device_vector<Real4> GetParticleForces(const thrust::device_vector<int>& indices);

    /// Extract accelerations of all SPH particles with indices in the provided array.
    /// The return value is a device thrust vector.
    thrust::device_vector<Real4> GetParticleAccelerations(const thrust::device_vector<int>& indices);


    std::shared_ptr<SphMarkerDataD> sphMarkers_D;       ///< Information of SPH particles at state 1 on device
    std::shared_ptr<SphMarkerDataD> sortedSphMarkers1_D;       ///< Information of SPH particles at state 2 on device
    std::shared_ptr<SphMarkerDataD> sortedSphMarkers2_D;  ///< Sorted information of SPH particles at state 1 on device
    std::shared_ptr<SphMarkerDataH> sphMarkers_H;        ///< Information of SPH particles on host

    std::shared_ptr<FsiBodyStateH> fsiBodyState_H;   ///< Rigid body state (host)
    std::shared_ptr<FsiBodyStateD> fsiBodyState1_D;  ///< Rigid body state 1 (device)
    std::shared_ptr<FsiBodyStateD> fsiBodyState2_D;  ///< Rigid body state 2 (device)

    std::shared_ptr<FsiMeshStateH> fsiMesh1DState_H;  ///< 1-D FEA mesh state (host)
    std::shared_ptr<FsiMeshStateD> fsiMesh1DState_D;  ///< 1-D FEA mesh state (device)
    std::shared_ptr<FsiMeshStateH> fsiMesh2DState_H;  ///< 2-D FEA mesh state (host)
    std::shared_ptr<FsiMeshStateD> fsiMesh2DState_D;  ///< 2-D FEA mesh state (device)

    std::shared_ptr<FsiData> fsiData;  ///< simulation FSI data

    std::shared_ptr<ProximityDataD> markersProximity_D;  ///< Information of neighbor search on the device
    std::shared_ptr<ProximityDataD> markersProximityWide_D;  ///< Information of neighbor search on the device

  private:
    void ArrangeDataManager();
    void ConstructReferenceArray();
    void InitNumObjects();
    void CalcNumObjects();

    friend class ChSystemFsi;
};

/// @} fsi_physics

}  // end namespace fsi
}  // end namespace chrono

#endif<|MERGE_RESOLUTION|>--- conflicted
+++ resolved
@@ -164,13 +164,9 @@
 
     // Fluid data (device)
     thrust::device_vector<Real4> derivVelRhoD;      ///< dv/dt and d(rho)/dt for particles
-<<<<<<< HEAD
-    thrust::device_vector<Real4> derivVelRhoD_old;  ///< dv/dt and d(rho)/dt for particles but from the previous step - TODO (Huzaifa): This needs to be deperecated as it has no physical meaning to average the accelerations between current and previous steps before accumulating on the rigid body
     thrust::device_vector<Real4>
         derivVelRhoOriginalD;  ///< dv/dt and d(rho)/dt used for writing partilces in file - unsorted
 
-=======
->>>>>>> 7646c887
     thrust::device_vector<Real3> derivTauXxYyZzD;   ///< d(tau)/dt for particles
     thrust::device_vector<Real3> derivTauXyXzYzD;   ///< d(tau)/dt for particles
     thrust::device_vector<Real3> vel_XSPH_D;        ///< XSPH velocity for particles
