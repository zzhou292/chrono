--- conflicted
+++ resolved
@@ -102,11 +102,8 @@
                 contact_index[index] = 1;
             } else if (type1 == ChCollisionShape::Type::CAPSULE || type2 == ChCollisionShape::Type::CAPSULE) {
                 contact_index[index] = 2;
-<<<<<<< HEAD
             } else if (type1 == ChCollisionShape::Type::CYLSHELL || type2 == ChCollisionShape::Type::CYLSHELL) {
                 contact_index[index] = 4;
-=======
->>>>>>> ba119daf
                 ////} else if (type1 == BOX && type2 == BOX) {
                 ////  contact_index[index] = 8;
             } else {
