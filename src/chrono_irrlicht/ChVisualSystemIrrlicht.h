--- conflicted
+++ resolved
@@ -326,14 +326,10 @@
         m_device_params = device_params;
     }
 
-<<<<<<< HEAD
     /// Get list of cameras defined for the scene
     std::vector<std::shared_ptr<RTSCamera>> GetCameras() const { return m_cameras; }
 
-  private:
-=======
   protected:
->>>>>>> 2e7bcc4d
     /// Irrlicht scene node for a visual model not associated with a physics item.
     class ChIrrNodeVisual : public irr::scene::ISceneNode {
       public:
