// =============================================================================
// PROJECT CHRONO - http://projectchrono.org
//
// Copyright (c) 2022 projectchrono.org
// All rights reserved.
//
// Use of this source code is governed by a BSD-style license that can be found
// in the LICENSE file at the top level of the distribution and at
// http://projectchrono.org/license-chrono.txt.
//
// =============================================================================
// Radu Serban, Alessandro Tasora
// =============================================================================

//// RADU TODO
//// Allow attaching more than one ChSystem to the same Irrlicht visualization

#ifndef CH_VISUAL_SYSTEM_IRRLICHT_H
#define CH_VISUAL_SYSTEM_IRRLICHT_H

#include <string>
#include <unordered_set>

#include <irrlicht.h>

#include "chrono/assets/ChVisualSystem.h"
#include "chrono/assets/ChVisualShapeBox.h"
#include "chrono/assets/ChVisualShapeCylinder.h"
#include "chrono/assets/ChVisualShapeSphere.h"
#include "chrono/assets/ChVisualShapeCapsule.h"
#include "chrono/assets/ChVisualShapeCone.h"
#include "chrono/assets/ChVisualShapeModelFile.h"
#include "chrono/assets/ChVisualShape.h"
#include "chrono/assets/ChVisualShapeTriangleMesh.h"
#include "chrono/assets/ChGlyphs.h"
#include "chrono/assets/ChVisualShapePath.h"
#include "chrono/assets/ChVisualShapeLine.h"

#include "chrono_irrlicht/ChApiIrr.h"
#include "chrono_irrlicht/ChIrrNodeModel.h"
#include "chrono_irrlicht/ChIrrCamera.h"
#include "chrono_irrlicht/ChIrrEffects.h"
#include "chrono_irrlicht/ChIrrGUI.h"

namespace chrono {
namespace irrlicht {

/// @addtogroup irrlicht_module
/// @{

/// Irrlicht-based Chrono run-time visualization system.
class ChApiIrr ChVisualSystemIrrlicht : virtual public ChVisualSystem {
  public:
    ChVisualSystemIrrlicht();

    /// Auto-initialized run-time visualization system, with default settings.
    ChVisualSystemIrrlicht(ChSystem* sys,
                           const ChVector3d& camera_pos = ChVector3d(2, 2, 2),
                           const ChVector3d& camera_targ = ChVector3d(0, 0, 0));

    virtual ~ChVisualSystemIrrlicht();

    /// Attach another Chrono system to the run-time visualization system.
    /// Currently only the first associated Chrono system is rendered.
    virtual void AttachSystem(ChSystem* sys) override;

    /// Enable/disable antialias (default true).
    /// Must be called before Initialize().
    void SetAntialias(bool val);

    /// Enable/disable full-screen mode (default false).
    /// Must be called before Initialize().
    void SetFullscreen(bool val);

    /// Enable/disable shadows (default false).
    /// Must be called before Initialize().
    void SetShadows(bool val);

    /// Set the device driver type (default irr::video::EDT_DIRECT3D9).
    /// Must be called before Initialize().
    void SetDriverType(irr::video::E_DRIVER_TYPE driver_type);

    /// Set the window size (default 640x480).
    /// Must be called before Initialize().
    void SetWindowSize(unsigned int width, unsigned int height);

    /// Set the windoiw title (default "").
    /// Must be called before Initialize().
    void SetWindowTitle(const std::string& win_title);

    /// Set the window ID.
    /// Must be called before Initialize().
    void SetWindowId(void* window_id);

    /// Use Y-up camera rendering (default CameraVerticalDir::Y).
    /// Must be called before Initialize().
    void SetCameraVertical(CameraVerticalDir vert);

    /// Tells if the current camera vertical mode is Y or Z
    CameraVerticalDir GetCameraVertical();

    /// Set the Irrlicht logging level (default irr::ELL_INFORMATION).
    /// Must be called before Initialize().
    void SetLogLevel(irr::ELOG_LEVEL log_level);

    /// Set the scale for symbol drawing (default: 1).
    void SetSymbolScale(double scale);

    /// Initialize the visualization system.
    /// This creates the Irrlicht device using the current values for the optional device parameters.
    virtual void Initialize() override;

    /// Add a logo in a 3D scene.
    /// Has no effect, unles called after Initialize().
    void AddLogo(const std::string& logo_filename = GetChronoDataFile("logo_chronoengine_alpha.png"));

    /// Add a camera in an Irrlicht 3D scene.
    /// The camera rotation/pan is controlled by mouse left and right buttons, the zoom is controlled by mouse wheel or
    /// rmb+lmb+mouse, the position can be changed also with keyboard up/down/left/right arrows, the height can be
    /// changed with keyboard 'PgUp' and 'PgDn' keys. Optional parameters are position and target.
    /// Has no effect, unles called after Initialize().
    virtual int AddCamera(const ChVector3d& pos, ChVector3d targ = VNULL) override;

    /// Add a grid with specified parameters in the x-y plane of the given frame.
    virtual void AddGrid(double x_step,                           ///< grid cell size in X direction
                         double y_step,                           ///< grid cell size in Y direction
                         int nx,                                  ///< number of cells in X direction
                         int ny,                                  ///< number of cells in Y direction
                         ChCoordsys<> pos = CSYSNORM,             ///< grid reference frame
                         ChColor col = ChColor(0.1f, 0.1f, 0.1f)  ///< grid line color
                         ) override;

    void UpdateGrid(int id, const ChCoordsys<>& csys);

    /// Set the location of the specified camera.
    virtual void SetCameraPosition(int id, const ChVector3d& pos) override;

    /// Set the target (look-at) point of the specified camera.
    virtual void SetCameraTarget(int id, const ChVector3d& target) override;

    /// Set the location of the current (active) camera.
    virtual void SetCameraPosition(const ChVector3d& pos) override;

    /// Set the target (look-at) point of the current (active) camera.
    virtual void SetCameraTarget(const ChVector3d& target) override;

    /// Add a sky box in a 3D scene.
    /// Note: it is assumed that the specified "texture_dir" directory contains the following three texture images:
    /// sky_lf.jpg, sky_up.jpg, sky_dn.jpg.
    /// Has no effect, unless called after Initialize().
    void AddSkyBox(const std::string& texture_dir = GetChronoDataFile("skybox/"));

    /// Add a directional light to the scene.
    /// Has no effect, unless called after Initialize().
    /// Light direction is defined by:
    /// - elevation (deg) between 0 (at the horizon) and 90 (above)
    /// - azimuth (deg) between 0 and 360, with 0 = South (-X), 90 = East (-Y), 180 = North (+X), 270 = West (+Y)
    irr::scene::ILightSceneNode* AddLightDirectional(double elevation = 60,                         ///< light elevation
                                                     double azimuth = 60,                           ///< light azimuth
                                                     ChColor ambient = ChColor(0.5f, 0.5f, 0.5f),   ///< ambient color
                                                     ChColor specular = ChColor(0.2f, 0.2f, 0.2f),  ///< specular color
                                                     ChColor diffuse = ChColor(1.0f, 1.0f, 1.0f)    ///< diffuse color
    );

    /// Add a point light to the scene.
    /// Has no effect, unles called after Initialize().
    irr::scene::ILightSceneNode* AddLight(const ChVector3d& pos,
                                          double radius,
                                          ChColor color = ChColor(0.7f, 0.7f, 0.7f));

    /// Add a point light that cast shadow (using soft shadows/shadow maps)
    /// Note that the quality of the shadow strictly depends on how close 'near_value' and 'far_value' are to the
    /// bounding box of the scene. Use AddShadow() to enable shadows for an object or for the entire scene.
    /// Has no effect, unless called after Initialize().
    irr::scene::ILightSceneNode* AddLightWithShadow(const ChVector3d& pos,
                                                    const ChVector3d& aim,
                                                    double radius,
                                                    double near_value,
                                                    double far_value,
                                                    double angle,
                                                    unsigned int resolution = 512,
                                                    ChColor color = ChColor(1, 1, 1),
                                                    bool directional = false,
                                                    bool clipborder = true);

    /// Simple shortcut to set two point lights in the scene.
    /// For more precise control on lights, use AddLight() or just use Irrlicht directly.
    /// Has no effect, unless called after Initialize().
    void AddTypicalLights();

    /// Attach a custom event receiver to the application.
    void AddUserEventReceiver(irr::IEventReceiver* receiver);

    /// Enable shadow maps for all visual models in a scene or only for a single physics item.
    /// A shadow-enabled light must be added to the scene with
    /// Shadow maps in Irrlicht may slow visualization a bit. Also, one must remember to add shadow-enabled light, using
    /// AddLightWithShadow().
    /// Has no effect, unless called after Initialize().
    void EnableShadows(std::shared_ptr<ChPhysicsItem> item = nullptr);

    /// Enable contact rendering (default: none).
    /// Has no effect, unless called after the visual system is initialized and attached.
    void EnableContactDrawing(ContactsDrawMode mode);

    /// Enable rendering of link (joint) frames (default: none).
    /// Has no effect, unless called after the visual system is initialized and attached.
    void EnableLinkDrawing(LinkDrawMode mode);

    /// Enable rendering of body frames (default: false).
    /// Has no effect, unless called after the visual system is initialized and attached.
    void EnableBodyFrameDrawing(bool val);

    /// Enable rendering of link frames (default: false).
    /// Has no effect, unless called after the visual system is initialized and attached.
    void EnableLinkFrameDrawing(bool val);

    /// Enable rendering of collision shapes (default: false).
    /// Has no effect, unless called after the visual system is initialized and attached.
    void EnableCollisionShapeDrawing(bool val);

    /// Enable rendering of the absolute coordinate system (default: none).
    /// Has no effect, unless called after the visual system is initialized and attached.
    void EnableAbsCoordsysDrawing(bool val);

    /// Show the realtime profiler in the 3D view.
    void ShowProfiler(bool val);

    /// Show the object explorer.
    void ShowExplorer(bool val);

    /// Show the info panel in the 3D view.
    void ShowInfoPanel(bool val);

    /// Show the convergence plot (available only for iterative solvers).
    void ShowConvergencePlot(bool val);

    /// Set the active tab on the info panel.
    /// Has no effect, unless called after the visual system is initialized and attached.
    void SetInfoTab(int ntab);

    irr::IrrlichtDevice* GetDevice() { return m_device; }
    irr::video::IVideoDriver* GetVideoDriver() { return m_device->getVideoDriver(); }
    irr::scene::ISceneManager* GetSceneManager() { return m_device->getSceneManager(); }
    irr::scene::ICameraSceneNode* GetActiveCamera() { return m_device->getSceneManager()->getActiveCamera(); }
    irr::gui::IGUIEnvironment* GetGUIEnvironment() { return m_device->getGUIEnvironment(); }

    /// Get the window ID.
    void* GetWindowId() const { return m_device_params.WindowId; }

    /// Return the Irrlicht ChIrrGUI object.
    ChIrrGUI* GetGUI() { return m_gui.get(); }

    /// Process all visual assets in the associated ChSystem.
    /// This function is called by default by Initialize(), but can also be called later if further modifications to
    /// visualization assets occur.
    virtual void BindAll() override;

    /// Process the visual assets for the spcified physics item.
    /// This function must be called if a new physics item is added to the system or if changes to its visual model
    /// occur after the call to Initialize().
    virtual void BindItem(std::shared_ptr<ChPhysicsItem> item) override;

    /// Remove the visual assets for the specified physics item from this visualization system.
    virtual void UnbindItem(std::shared_ptr<ChPhysicsItem> item) override;

    /// Add a visual model not associated with a physical item.
    /// Return a model ID which can be used later to modify the position of this visual model.
    virtual int AddVisualModel(std::shared_ptr<ChVisualModel> model, const ChFrame<>& frame) override;

    /// Add a visual model not associated with a physical item.
    /// This version constructs a visual model consisting of the single specified shape.
    /// Return an ID which can be used later to modify the position of this visual model.
    virtual int AddVisualModel(std::shared_ptr<ChVisualShape> shape, const ChFrame<>& frame) override;

    /// Update the position of the specified visualization-only model.
    virtual void UpdateVisualModel(int id, const ChFrame<>& frame) override;

    /// Run the Irrlicht device.
    /// Returns `false` if the device wants to be deleted.
    virtual bool Run() override;

    // Terminate the Irrlicht visualization.
    virtual void Quit() override;

    /// Perform any necessary operations at the beginning of each rendering frame.
    virtual void BeginScene() override;

    /// Clean the canvas at the beginning of each rendering frame.
    virtual void BeginScene(bool backBuffer, bool zBuffer, ChColor color);

    /// Draw all 3D shapes and GUI elements at the current frame.
    /// This function is typically called inside a loop such as
    /// <pre>
    ///    while(vis->Run()) {...}
    /// </pre>
    virtual void Render() override;

    /// Render the specified reference frame.
    virtual void RenderFrame(const ChFrame<>& frame, double axis_length = 1) override;

    /// Render COG frames for all bodies in the system.
    virtual void RenderCOGFrames(double axis_length = 1) override;

    /// End the scene draw at the end of each animation frame.
    virtual void EndScene() override;

    /// Return a fixed-size font for rendering GUI.
    irr::gui::IGUIFont* GetMonospaceFont() const { return m_monospace_font; }

    /// Set the JPEG quality level (between 0 and 100) for saved snapshots (default: 0).
    /// A value of 0 sets the quality to 75%.
    void SetJPEGQuality(unsigned int quality) { m_quality = (irr::u32)quality; }

    /// Create a snapshot of the last rendered frame and save it to the provided file.
    /// The file extension determines the image format.
    virtual void WriteImageToFile(const std::string& filename) override;

    /// Get internal utility flag value.
    bool GetUtilityFlag() const { return m_utility_flag; }

    /// Set internal utility flag value.
    void SetUtilityFlag(bool flag) { m_utility_flag = flag; }

    /// Get device creation parameters.
    irr::SIrrlichtCreationParameters GetCreationParameters() const { return m_device_params; }

    /// Set device creation parameters.
    void SetCreationParameters(const irr::SIrrlichtCreationParameters& device_params) {
        m_device_params = device_params;
    }

    /// Get list of cameras defined for the scene
    std::vector<std::shared_ptr<RTSCamera>> GetCameras() const { return m_cameras; }

<<<<<<< HEAD
    /// Remove all Irrlicht nodes.
    void RemoveAllIrrNodes();

  private:
=======
  protected:
>>>>>>> 02753111
    /// Irrlicht scene node for a visual model not associated with a physics item.
    class ChIrrNodeVisual : public irr::scene::ISceneNode {
      public:
        ChIrrNodeVisual(irr::scene::ISceneNode* parent, irr::scene::ISceneManager* mgr)
            : irr::scene::ISceneNode(parent, mgr, 0) {}
        virtual void render() override {}
        virtual const irr::core::aabbox3d<irr::f32>& getBoundingBox() const override { return m_box; }
        irr::core::aabbox3d<irr::f32> m_box;
    };

    /// Create the ChIrrNodes for all visual model instances in the specified assembly.
    void CreateIrrNodes(const ChAssembly* assembly, std::unordered_set<const ChAssembly*>& trace);

    /// Create the ChIrrNodeModel for the visual model instance of the specified physics item.
    void CreateIrrNode(std::shared_ptr<ChPhysicsItem> item);

    /// Populate the ChIrrNodeModel for the visual model instance of the specified physics item.
    void PopulateIrrNode(irr::scene::ISceneNode* node,
                         std::shared_ptr<ChVisualModel> model,
                         const ChFrame<>& parent_frame);

    /// Purge Irrlicht nodes associated with a deleted physics item or with a deleted visual model.
    void PurgeIrrNodes();

    /// Add shadow to an Irrlicht node.
    void AddShadowToIrrNode(irr::scene::ISceneNode* node);

    /// Perform necessary setup operations at the beginning of a time step.
    virtual void OnSetup(ChSystem* sys) override;

    /// Perform necessary update operations at the end of a time step.
    virtual void OnUpdate(ChSystem* sys) override;

    /// Remove all visualization objects from this visualization system.
    virtual void OnClear(ChSystem* sys) override;

    struct GridData {
        double x_step;
        double y_step;
        int nx;
        int ny;
        ChCoordsys<> csys;
        ChColor col;
    };

    std::vector<std::shared_ptr<RTSCamera>> m_cameras;  ///< list of cameras defined for the scene
    std::vector<GridData> m_grids;                      ///< list of visualization grids

    std::unordered_map<ChPhysicsItem*, std::shared_ptr<ChIrrNodeModel>> m_nodes;  ///< scene nodes for physics items
    std::vector<std::shared_ptr<ChIrrNodeVisual>> m_vis_nodes;                    ///< scene nodes for vis-only models

    bool m_yup;                                        ///< use Y-up if true, Z-up if false
    std::string m_win_title;                           ///< window title
    irr::SIrrlichtCreationParameters m_device_params;  ///< Irrlicht device parameters
    irr::IrrlichtDevice* m_device;                     ///< Irrlicht visualization device
    irr::gui::IGUIFont* m_monospace_font;              ///< Fixed-size font
    irr::scene::ISceneNode* m_container;               ///< Irrlicht scene container
    std::unique_ptr<ChIrrGUI> m_gui;                   ///< associated Irrlicht GUI and event receiver
    std::unique_ptr<EffectHandler> m_effect_handler;   ///< effect handler for shadow maps
    bool m_use_effects;                                ///< flag to enable/disable effects
    bool m_utility_flag = false;                       ///< utility flag that may be accessed from outside
    irr::u32 m_quality;                                ///< JPEG quality level (for saved snapshots)

    // shared meshes
    irr::scene::IAnimatedMesh* sphereMesh;
    irr::scene::IMesh* cubeMesh;
    irr::scene::IMesh* cylinderMesh;
    irr::scene::IMesh* capsuleMesh;
    irr::scene::IMesh* coneMesh;
};

/// @} irrlicht_module

}  // namespace irrlicht
}  // namespace chrono

#endif<|MERGE_RESOLUTION|>--- conflicted
+++ resolved
@@ -332,14 +332,10 @@
     /// Get list of cameras defined for the scene
     std::vector<std::shared_ptr<RTSCamera>> GetCameras() const { return m_cameras; }
 
-<<<<<<< HEAD
     /// Remove all Irrlicht nodes.
     void RemoveAllIrrNodes();
 
-  private:
-=======
   protected:
->>>>>>> 02753111
     /// Irrlicht scene node for a visual model not associated with a physics item.
     class ChIrrNodeVisual : public irr::scene::ISceneNode {
       public:
