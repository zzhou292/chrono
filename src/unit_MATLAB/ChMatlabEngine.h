//
// PROJECT CHRONO - http://projectchrono.org
//
// Copyright (c) 2010 Alessandro Tasora
// All rights reserved.
//
// Use of this source code is governed by a BSD-style license that can be 
// found in the LICENSE file at the top level of the distribution
// and at http://projectchrono.org/license-chrono.txt.
//

#ifndef CHMATLABENGINE_H
#define CHMATLABENGINE_H

///////////////////////////////////////////////////
//  
//   ChMatlabEngine.h
//
//   Use this header if you want to exploit Matlab
//   from Chrono::Engine programs.
//
//   HEADER file for CHRONO,
//  Multibody dynamics engine
//
// ------------------------------------------------
//             www.deltaknowledge.com
// ------------------------------------------------
///////////////////////////////////////////////////

#include "ChApiMatlab.h"
#include "core/ChMath.h"
#include "core/ChSpmatrix.h"
#include "lcp/ChLcpSystemDescriptor.h"

// include also the Matlab header..
#include "engine.h"

namespace chrono
{


/// Class for accessing the Matlab engine with a C++ wrapper.
/// When a ChMatlabEngine object is instanced, a Matlab engine
/// is started (assuming Matlab is properly installed and its
/// dll are available on the system) and following funcitons can
/// be used to copy variables from/to chrono::engine, and
/// to execute commands in Matlab. Useful also to exploit the
/// powerful plotting features of Matlab.
/// Note! to compile programs that include this header, your 
/// makefile must be properly configured to set the Matlab SDK
/// directory, so that matlab headers and libs can be compiled/linked
/// Also, if you run an executable that used this header on a 
/// system that has no Matlab installed, a 'missing dll' error
/// will pop up as soon as you try to start the program.

<<<<<<< HEAD
class ChApiMatlab ChMatlabEngine
=======
  class ChApiMatlab ChMatlabEngine
>>>>>>> f78963c2
{
private:
      //
      // DATA
      //
   Engine *ep;

public:
      //
      // FUNCTIONS
      //

   ChMatlabEngine();

   ~ChMatlabEngine();
      /// Return pointer to internal Matlab engine (avoid using it directly,
      /// if you can use other functions of this class that 'wrap' it.)
   Engine* GetEngine();

      /// Evaluate a Matlab instruction. If error happens while executing, returns false.
   bool Eval(char* mstring);
      /// Set visibility of GUI matlab window.
   bool SetVisible(bool mvis);

      /// Put a matrix in Matlab environment, specifying its name as variable.
      /// If a variable with the same name already exist, it is overwritten.
   bool PutVariable(const ChMatrix<double>& mmatr, char* varname);

      /// Put a sparse matrix in Matlab environment, specifying its name as variable.
      /// If a variable with the same name already exist, it is overwritten.
   bool PutSparseMatrix(const ChSparseMatrix& mmatr, char* varname);

      /// Fetch a matrix from Matlab environment, specifying its name as variable.
      /// The used matrix must be of ChMatrixDynamic<double> type because
      /// it might undergo resizing.
   bool GetVariable(ChMatrixDynamic<double>& mmatr, char* varname);


};

} // END_OF_NAMESPACE____


#endif<|MERGE_RESOLUTION|>--- conflicted
+++ resolved
@@ -53,11 +53,7 @@
 /// system that has no Matlab installed, a 'missing dll' error
 /// will pop up as soon as you try to start the program.
 
-<<<<<<< HEAD
-class ChApiMatlab ChMatlabEngine
-=======
   class ChApiMatlab ChMatlabEngine
->>>>>>> f78963c2
 {
 private:
       //
