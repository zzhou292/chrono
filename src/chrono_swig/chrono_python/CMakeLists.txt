#=============================================================================
# CMake configuration file for the Chrono Python module
#
# Cannot be used stand-alone (it's loaded by CMake config. file in parent dir.)
#=============================================================================

option(ENABLE_MODULE_PYTHON "Enable the Chrono Python module" OFF)

# Return now if this module is not enabled
if(NOT ENABLE_MODULE_PYTHON)
  mark_as_advanced(FORCE SWIG_EXECUTABLE)
  return()
endif()

message(STATUS "\n==== Chrono Python module ====\n")

mark_as_advanced(CLEAR SWIG_EXECUTABLE)

# Python package name
set(CHPY_PACKAGENAME pychrono)


if(DEFINED CH_CONDA_INSTALL)

  message(STATUS "Configure Pychrono for Conda packaging")

  if (NOT DEFINED CH_INSTALL_PYTHON_PACKAGE)
    message(FATAL_ERROR "Installation directory not specified. Set CH_INSTALL_PYTHON_PACKAGE")
  else()
    message(STATUS "Override the CH_INSTALL_PYTHON with CH_INSTALL_PYTHON_PACKAGE")
    set (CH_INSTALL_PYTHON "${CH_INSTALL_PYTHON_PACKAGE}")
  endif()

  if (NOT DEFINED CH_PYCHRONO_DATA_PATH)
    message(FATAL_ERROR "Relative path to Chrono data/ directory not specified. Set CH_PYCHRONO_DATA_PATH")
  endif()

  if (NOT DEFINED CH_PYCHRONO_SHADER_PATH)
    message(FATAL_ERROR "Relative path to Chrono::Sensor shaders/ directory not specified. Set CH_PYCHRONO_SHADER_PATH")
  endif()

endif()

#-----------------------------------------------------------------------------
# CMake policy settings
# TODO: switch to new behavior
#-----------------------------------------------------------------------------

# this to fix warnings about the use of SWIG_MODULE_${mymodulename}_REAL_NAME with CMake version >= 3.13
if(POLICY CMP0078)
    cmake_policy(SET CMP0078 OLD)
endif()

# UseSWIG honors SWIG_MODULE_NAME via -module flag.
if(POLICY CMP0086)
    cmake_policy(SET CMP0086 OLD)
endif()

#-----------------------------------------------------------------------------
# Enable debugging CMake output
#-----------------------------------------------------------------------------

set(DBG_SCRIPT false)

#-----------------------------------------------------------------------------
# Find PYTHON
#-----------------------------------------------------------------------------

message(STATUS "...find Python")

set(Python_ADDITIONAL_VERSIONS 3.4)
find_package(PythonInterp REQUIRED)
find_package(PythonLibs ${PYTHON_VERSION_STRING} EXACT)

get_filename_component(CH_PYTHONDIR "${PYTHON_EXECUTABLE}" PATH)
set(CH_PYTHONINC "${PYTHON_INCLUDE_DIR}")
set(CH_PYTHONLIB "${PYTHON_LIBRARIES}")

if (DBG_SCRIPT)
  message("CH_PYTHONDIR:   ${CH_PYTHONDIR}")
  message("CH_PYTHONINC:   ${CH_PYTHONINC}")
  message("CH_PYTHONLIB:   ${CH_PYTHONLIB}")
endif()

# Let some variables be visible also from outside this directory, using the PARENT_SCOPE trick
set(CH_PYTHONDIR  "${CH_PYTHONDIR}"  PARENT_SCOPE)
set(CH_PYTHONINC  "${CH_PYTHONINC}"  PARENT_SCOPE)
set(CH_PYTHONLIB  "${CH_PYTHONLIB}"  PARENT_SCOPE)

include_directories(${CH_PYTHONINC})

#-----------------------------------------------------------------------------
# Find SWIG
#-----------------------------------------------------------------------------

message(STATUS "...find SWIG")

find_package(SWIG REQUIRED)
include(${SWIG_USE_FILE})

# The generated .cxx wrapper can be so huge that the /bigobj flag is required in VC++
if(${CMAKE_SYSTEM_NAME} MATCHES "Windows")
  set(CMAKE_CXX_FLAGS_DEBUG   "${CMAKE_CXX_FLAGS_DEBUG}   /bigobj")
  set(CMAKE_CXX_FLAGS_RELEASE "${CMAKE_CXX_FLAGS_RELEASE} /bigobj")
  set(CMAKE_CXX_FLAGS_RELWITHDEBINFO "${CMAKE_CXX_FLAGS_RELWITHDEBINFO} /bigobj")
endif()
 
# Set location of SWIG-generated files.
# Note that *.py files are also generated in this location.
set(CMAKE_SWIG_OUTDIR "${PROJECT_BINARY_DIR}/chrono_python")

# Set SWIG flags.  Disable selected SWIG warnings 
set(CMAKE_SWIG_FLAGS "-c++;-w302,362,389,401,509")

if(DBG_SCRIPT)
  message("SWIG_USE_FILE:      ${SWIG_USE_FILE}")
  message("CMAKE_SWIG_OUTDIR:  ${CMAKE_SWIG_OUTDIR}")
  message("Installation path:  ${CMAKE_INSTALL_PREFIX}/${CH_INSTALL_PYTHON}")
  message("Installation prefix path:  ${CMAKE_INSTALL_PREFIX}")
endif()

# Disable additional warnings for generated C++ code
if(CMAKE_CXX_COMPILER_ID MATCHES "Clang")
elseif(MSVC)
   add_compile_options(/wd4189)  # local variable is initialized but not referenced
   add_compile_options(/wd4275)  # non-DLL-interface class used as base for DLL-interface class
   add_compile_options(/wd4456)  # declaration hides previous local declaration
   add_compile_options(/wd4702)  # unreachable code
   add_compile_options(/wd4706)  # assignment within conditional expression
else()
   add_compile_options(-Wno-unused-variable)
endif()

#-----------------------------------------------------------------------------
# Generate init.py
#-----------------------------------------------------------------------------

# Prepare replacement variables for init.py
set(ADD_CUDA_DLL "")
if(${CMAKE_SYSTEM_NAME} MATCHES "Windows")
  if(ENABLE_MODULE_SENSOR)
    set(ADD_CUDA_DLL "os.add_dll_directory('${CUDA_BINARY_DIR}')")
  endif()
  if(ENABLE_MODULE_CASCADE)
    set(ADD_OCC_DLL "os.add_dll_directory('${OpenCASCADE_BINARY_DIR}')")
  endif()
endif()

# ---------- Pychrono in BUILD tree

# Path to Chrono data/ directory (in SOURCE tree)
set(PYC_DATA_PATH "${PROJECT_SOURCE_DIR}/data/")

if(USE_CUDA_NVRTC)
  set(PYC_SHADER_PATH "${PROJECT_SOURCE_DIR}/src/chrono_sensor/optix/shaders/")
else()
  set(PYC_SHADER_PATH "${CMAKE_BINARY_DIR}/lib/sensor_ptx/")
endif()

# Generate the __init__.py file using substitution variables and place it in a temporary place
configure_file(${CMAKE_SOURCE_DIR}/contrib/packaging-python/__init__.py.local.in
               ${PROJECT_BINARY_DIR}/chrono_python/__init__.py)

# ---------- Pychrono in INSTALL tree

if (CH_CONDA_INSTALL)
  # Use specified path to Chrono data/ directory (CH_PYCHRONO_DATA_PATH) *relative* to __init__.py
  set(PYC_DATA_PATH "${CH_PYCHRONO_DATA_PATH}")

  # Use specified path to Chrono::Sensor shaders/ directory (CH_PYCHRONO_SHADER_PATH) *relative* to __init__.py
  set(PYC_SHADER_PATH "${CH_PYCHRONO_SHADER_PATH}") 

  # Generate the __init__.py file using substitution variables and place it in a temporary place 
  configure_file(${CMAKE_SOURCE_DIR}/contrib/packaging-python/__init__.py.conda.in
                 ${PROJECT_BINARY_DIR}/chrono_python/__init__.py.install)
else()
  # Default path to Chrono data/ directory (in INSTALL tree)
  set(PYC_DATA_PATH "${CMAKE_INSTALL_PREFIX}/${CH_INSTALL_DATA}/")

  # Default path to Chrono::Sensor shaders/ directory (in INSTALL tree)
  set(PYC_SHADER_PATH "${CMAKE_INSTALL_PREFIX}/include/chrono_sensor/optix/shaders/")

  # Generate the __init__.py file using substitution variables and place it in a temporary place
  configure_file(${CMAKE_SOURCE_DIR}/contrib/packaging-python/__init__.py.local.in
                 ${PROJECT_BINARY_DIR}/chrono_python/__init__.py.install)
endif()
#-----------------------------------------------------------------------------
# Install demos
#-----------------------------------------------------------------------------

### TODO: install demos only for configured modules!!!

install(DIRECTORY "${CMAKE_SOURCE_DIR}/src/demos/python/" DESTINATION "${CH_INSTALL_PYTHON}/${CHPY_PACKAGENAME}/demos")

#-----------------------------------------------------------------------------
# MODULE for the core wrapper, including most of the C::E
#-----------------------------------------------------------------------------

message(STATUS "...add python CORE module")

# Python module name
set(CHPY_CORE core)

# Interface files
set(CHPY_CORE_MODULE_FILE
    ../interface/core/ChModuleCore.i
    )
set(CHPY_CORE_WRAPPER_FILES
    ../interface/core/ChException.i
    ../interface/core/ChCoordsys.i
    ../interface/core/ChVector.i
    ../interface/core/ChQuaternion.i
    )

if(${CMAKE_SYSTEM_NAME} MATCHES "Windows")
  set_source_files_properties(${CHPY_CORE_MODULE_FILE} PROPERTIES COMPILE_FLAGS "-D_WIN32")
endif()
set_source_files_properties(${CHPY_CORE_MODULE_FILE} PROPERTIES CPLUSPLUS ON)
set_source_files_properties(${CHPY_CORE_WRAPPER_FILES} PROPERTIES HEADER_FILE_ONLY ON)
source_group("wrappers" FILES  ${CHPY_CORE_WRAPPER_FILES})

# Create the SWIG module.
if(${CMAKE_VERSION} VERSION_LESS "3.8.0")
  SWIG_ADD_MODULE(${CHPY_CORE} python ${CHPY_CORE_MODULE_FILE})
else()
  SWIG_ADD_LIBRARY(${CHPY_CORE} LANGUAGE python SOURCES ${CHPY_CORE_MODULE_FILE})
endif()
SWIG_LINK_LIBRARIES(${CHPY_CORE} ${PYTHON_LIBRARY} ChronoEngine)

# Ensure that the PYD library file is generated in the bin/ directory.
set_target_properties(${SWIG_MODULE_${CHPY_CORE}_REAL_NAME} PROPERTIES
                      PROJECT_LABEL "ChronoEngine_python_${CHPY_CORE}"
                      OUTPUT_NAME   "${SWIG_MODULE_${CHPY_CORE}_REAL_NAME}"
                      LIBRARY_OUTPUT_DIRECTORY "${EXECUTABLE_OUTPUT_PATH}"
                      )

target_compile_definitions(${SWIG_MODULE_${CHPY_CORE}_REAL_NAME} PRIVATE "CH_IGNORE_DEPRECATED")

add_dependencies(${SWIG_MODULE_${CHPY_CORE}_REAL_NAME} ChronoEngine)

# Copy PY file in a package dir
set(CHPY_CORE_PY_FILE "${CMAKE_SWIG_OUTDIR}/${CHPY_CORE}.py")
set(CHPY_CORE_PYD_PATH $<TARGET_FILE_DIR:${SWIG_MODULE_${CHPY_CORE}_REAL_NAME}>)

add_custom_command(TARGET ${SWIG_MODULE_${CHPY_CORE}_REAL_NAME}
                   POST_BUILD
                   COMMAND ${CMAKE_COMMAND} -E make_directory ${CHPY_CORE_PYD_PATH}/${CHPY_PACKAGENAME})
add_custom_command(TARGET ${SWIG_MODULE_${CHPY_CORE}_REAL_NAME}
                   POST_BUILD
                   COMMAND ${CMAKE_COMMAND} -E copy ${CHPY_CORE_PY_FILE} ${CHPY_CORE_PYD_PATH}/${CHPY_PACKAGENAME})

# Install .pyd binary module (.so on linux)
install(TARGETS ${SWIG_MODULE_${CHPY_CORE}_REAL_NAME}
        RUNTIME DESTINATION "${CH_INSTALL_PYTHON}"
        LIBRARY DESTINATION "${CH_INSTALL_PYTHON}"
        ARCHIVE DESTINATION "${CH_INSTALL_PYTHON}")

# Install .py module wrapper
install(FILES "${CHPY_CORE_PY_FILE}" DESTINATION "${CH_INSTALL_PYTHON}/${CHPY_PACKAGENAME}")

if (DBG_SCRIPT)
  message("Module name:     ${CHPY_CORE}")
  message("SWIG_REAL_NAME:  ${SWIG_MODULE_${CHPY_CORE}_REAL_NAME}")
  message("PY file:         ${CHPY_CORE_PY_FILE}")
  message("PYD path:        ${CHPY_CORE_PYD_PATH}")
endif()

#-----------------------------------------------------------------------------
# Relocate init.py
#-----------------------------------------------------------------------------

# ---------- Pychrono in BUILD tree

# Copy the __init__.py (BUILD) file in the package
add_custom_command(TARGET ${SWIG_MODULE_${CHPY_CORE}_REAL_NAME}
                   POST_BUILD
                   COMMAND ${CMAKE_COMMAND} -E copy "${PROJECT_BINARY_DIR}/chrono_python/__init__.py" ${CHPY_CORE_PYD_PATH}/${CHPY_PACKAGENAME})

# ---------- Pychrono in INSTALL tree

# Install __init__.py (INSTALL) to signal the directory is a python package
install(FILES "${PROJECT_BINARY_DIR}/chrono_python/__init__.py.install" 
        DESTINATION "${CH_INSTALL_PYTHON}/${CHPY_PACKAGENAME}" 
        RENAME __init__.py)

#-----------------------------------------------------------------------------
# MODULE for the postprocess python wrapper.
#-----------------------------------------------------------------------------

if(ENABLE_MODULE_POSTPROCESS)

  message(STATUS "...add python POSTPROCESS module")

  # Python module name
  set(CHPY_POSTPROCESS postprocess)

  # Interface files
  set(CHPY_POSTPROCESS_MODULE_FILE
      ../interface/postprocess/ChModulePostprocess.i
      )

  if(${CMAKE_SYSTEM_NAME} MATCHES "Windows")
    set_source_files_properties(${CHPY_POSTPROCESS_MODULE_FILE} PROPERTIES COMPILE_FLAGS "-D_WIN32")
  endif()
  set_source_files_properties(${CHPY_POSTPROCESS_MODULE_FILE} PROPERTIES CPLUSPLUS ON)

  # Create the SWIG module.
  if(${CMAKE_VERSION} VERSION_LESS "3.8.0")
    SWIG_ADD_MODULE(${CHPY_POSTPROCESS} python ${CHPY_POSTPROCESS_MODULE_FILE})
  else()
    SWIG_ADD_LIBRARY(${CHPY_POSTPROCESS} LANGUAGE python SOURCES ${CHPY_POSTPROCESS_MODULE_FILE})
  endif()
  SWIG_LINK_LIBRARIES(${CHPY_POSTPROCESS} ${PYTHON_LIBRARY} ChronoEngine ChronoEngine_postprocess)

  # Ensure that the PYD library file is generated in the bin/ directory.
  set_target_properties(${SWIG_MODULE_${CHPY_POSTPROCESS}_REAL_NAME} PROPERTIES
                        PROJECT_LABEL "ChronoEngine_python_${CHPY_POSTPROCESS}"
                        OUTPUT_NAME   "${SWIG_MODULE_${CHPY_POSTPROCESS}_REAL_NAME}"
                        LIBRARY_OUTPUT_DIRECTORY "${EXECUTABLE_OUTPUT_PATH}"
                        )

  target_compile_definitions(${SWIG_MODULE_${CHPY_POSTPROCESS}_REAL_NAME} PRIVATE "CH_IGNORE_DEPRECATED")

  ADD_DEPENDENCIES(${SWIG_MODULE_${CHPY_POSTPROCESS}_REAL_NAME} ChronoEngine)
  ADD_DEPENDENCIES(${SWIG_MODULE_${CHPY_POSTPROCESS}_REAL_NAME} ChronoEngine_postprocess)
  ADD_DEPENDENCIES(${SWIG_MODULE_${CHPY_POSTPROCESS}_REAL_NAME} ${SWIG_MODULE_${CHPY_CORE}_REAL_NAME})

  # Copy PY file in a package dir
  set(CHPY_POSTPROCESS_PY_FILE "${CMAKE_SWIG_OUTDIR}/${CHPY_POSTPROCESS}.py")

  set(CHPY_POSTPROCESS_PYD_PATH $<TARGET_FILE_DIR:${SWIG_MODULE_${CHPY_POSTPROCESS}_REAL_NAME}>)

  add_custom_command(TARGET ${SWIG_MODULE_${CHPY_POSTPROCESS}_REAL_NAME}
                   POST_BUILD
                   COMMAND ${CMAKE_COMMAND} -E make_directory ${CHPY_POSTPROCESS_PYD_PATH}/${CHPY_PACKAGENAME})
  add_custom_command(TARGET ${SWIG_MODULE_${CHPY_POSTPROCESS}_REAL_NAME}
                     POST_BUILD
                     COMMAND ${CMAKE_COMMAND} -E copy ${CHPY_POSTPROCESS_PY_FILE} ${CHPY_POSTPROCESS_PYD_PATH}/${CHPY_PACKAGENAME})

  # Install .pyd binary module (.so on linux)
  install(TARGETS ${SWIG_MODULE_${CHPY_POSTPROCESS}_REAL_NAME}
          RUNTIME DESTINATION "${CH_INSTALL_PYTHON}"
          LIBRARY DESTINATION "${CH_INSTALL_PYTHON}"
          ARCHIVE DESTINATION "${CH_INSTALL_PYTHON}")
  # Install .py module wrapper
  install(FILES "${CHPY_POSTPROCESS_PY_FILE}" DESTINATION "${CH_INSTALL_PYTHON}/${CHPY_PACKAGENAME}")

  if (DBG_SCRIPT)
    message("Module name:     ${CHPY_POSTPROCESS}")
    message("SWIG_REAL_NAME:  ${SWIG_MODULE_${CHPY_POSTPROCESS}_REAL_NAME}")
    message("PY file:         ${CHPY_POSTPROCESS_PY_FILE}")
    message("PYD path:        ${CHPY_POSTPROCESS_PYD_PATH}")
  endif()

endif()

#-----------------------------------------------------------------------------
# MODULE for the fea python wrapper.
#-----------------------------------------------------------------------------

  message(STATUS "...add python FEA module")

  # Python module name
  set(CHPY_FEA fea)

  # Interface files
  set(CHPY_FEA_MODULE_FILE
      ../interface/fea/ChModuleFea.i
      )

  if(${CMAKE_SYSTEM_NAME} MATCHES "Windows")
    set_source_files_properties(${CHPY_FEA_MODULE_FILE} PROPERTIES COMPILE_FLAGS "-D_WIN32")
  endif()
  set_source_files_properties(${CHPY_FEA_MODULE_FILE} PROPERTIES CPLUSPLUS ON)

  # Create the SWIG module.
  if(${CMAKE_VERSION} VERSION_LESS "3.8.0")
    SWIG_ADD_MODULE(${CHPY_FEA} python ${CHPY_FEA_MODULE_FILE})
  else()
    SWIG_ADD_LIBRARY(${CHPY_FEA} LANGUAGE python SOURCES ${CHPY_FEA_MODULE_FILE})
  endif()
SWIG_LINK_LIBRARIES(${CHPY_FEA} ${PYTHON_LIBRARY} ChronoEngine)

  # Ensure that the PYD library file is generated in the bin/ directory.
  set_target_properties(${SWIG_MODULE_${CHPY_FEA}_REAL_NAME} PROPERTIES
                        PROJECT_LABEL "ChronoEngine_python_${CHPY_FEA}"
                        OUTPUT_NAME   "${SWIG_MODULE_${CHPY_FEA}_REAL_NAME}"
                        LIBRARY_OUTPUT_DIRECTORY "${EXECUTABLE_OUTPUT_PATH}"
                        )

  target_compile_definitions(${SWIG_MODULE_${CHPY_FEA}_REAL_NAME} PRIVATE "CH_IGNORE_DEPRECATED")

  ADD_DEPENDENCIES(${SWIG_MODULE_${CHPY_FEA}_REAL_NAME} ChronoEngine)
  ADD_DEPENDENCIES(${SWIG_MODULE_${CHPY_FEA}_REAL_NAME} ${SWIG_MODULE_${CHPY_CORE}_REAL_NAME})

  # Copy PY file in a package dir
  set(CHPY_FEA_PY_FILE "${CMAKE_SWIG_OUTDIR}/${CHPY_FEA}.py")

  set(CHPY_FEA_PYD_PATH $<TARGET_FILE_DIR:${SWIG_MODULE_${CHPY_FEA}_REAL_NAME}>)

  add_custom_command(TARGET ${SWIG_MODULE_${CHPY_FEA}_REAL_NAME}
                   POST_BUILD
                   COMMAND ${CMAKE_COMMAND} -E make_directory ${CHPY_FEA_PYD_PATH}/${CHPY_PACKAGENAME})
  add_custom_command(TARGET ${SWIG_MODULE_${CHPY_FEA}_REAL_NAME}
                     POST_BUILD
                     COMMAND ${CMAKE_COMMAND} -E copy ${CHPY_FEA_PY_FILE} ${CHPY_FEA_PYD_PATH}/${CHPY_PACKAGENAME})

  # Install .pyd binary module (.so on linux)
  install(TARGETS ${SWIG_MODULE_${CHPY_FEA}_REAL_NAME}
          RUNTIME DESTINATION "${CH_INSTALL_PYTHON}"
          LIBRARY DESTINATION "${CH_INSTALL_PYTHON}"
          ARCHIVE DESTINATION "${CH_INSTALL_PYTHON}")
  # Install .py module wrapper
  install(FILES "${CHPY_FEA_PY_FILE}" DESTINATION "${CH_INSTALL_PYTHON}/${CHPY_PACKAGENAME}")

  if (DBG_SCRIPT)
    message("Module name:     ${CHPY_FEA}")
    message("SWIG_REAL_NAME:  ${SWIG_MODULE_${CHPY_FEA}_REAL_NAME}")
    message("PY file:         ${CHPY_FEA_PY_FILE}")
    message("PYD path:        ${CHPY_FEA_PYD_PATH}")
  endif()

#-----------------------------------------------------------------------------
# MODULE for the irrlicht python wrapper.
#-----------------------------------------------------------------------------

if(ENABLE_MODULE_IRRLICHT)

  message(STATUS "...add python IRRLICHT module")

  # Python module name
  set(CHPY_IRRLICHT irrlicht)

  # Interface files
  set(CHPY_IRRLICHT_MODULE_FILE
      ../interface/irrlicht/ChModuleIrrlicht.i
      )

  include_directories(${CH_IRRLICHT_INCLUDES})

  if(${CMAKE_SYSTEM_NAME} MATCHES "Windows")
    set_source_files_properties(${CHPY_IRRLICHT_MODULE_FILE} PROPERTIES COMPILE_FLAGS "-D_WIN32")
  endif()
  set_source_files_properties(${CHPY_IRRLICHT_MODULE_FILE} PROPERTIES CPLUSPLUS ON)

  # Create the SWIG module.
  if(${CMAKE_VERSION} VERSION_LESS "3.8.0")
    SWIG_ADD_MODULE(${CHPY_IRRLICHT} python ${CHPY_IRRLICHT_MODULE_FILE})
  else()
    SWIG_ADD_LIBRARY(${CHPY_IRRLICHT} LANGUAGE python SOURCES ${CHPY_IRRLICHT_MODULE_FILE})
  endif()
  SWIG_LINK_LIBRARIES(${CHPY_IRRLICHT} ${PYTHON_LIBRARY} ChronoEngine ChronoEngine_irrlicht)

  # Ensure that the PYD library file is generated in the bin/ directory.
  set_target_properties(${SWIG_MODULE_${CHPY_IRRLICHT}_REAL_NAME} PROPERTIES
                        PROJECT_LABEL "ChronoEngine_python_${CHPY_IRRLICHT}"
                        OUTPUT_NAME   "${SWIG_MODULE_${CHPY_IRRLICHT}_REAL_NAME}"
                        LIBRARY_OUTPUT_DIRECTORY "${EXECUTABLE_OUTPUT_PATH}"
                        )

  target_compile_definitions(${SWIG_MODULE_${CHPY_IRRLICHT}_REAL_NAME} PRIVATE "CH_IGNORE_DEPRECATED")
  target_compile_definitions(${SWIG_MODULE_${CHPY_IRRLICHT}_REAL_NAME} PRIVATE "IGNORE_DEPRECATED_WARNING")

  ADD_DEPENDENCIES(${SWIG_MODULE_${CHPY_IRRLICHT}_REAL_NAME} ChronoEngine)
  ADD_DEPENDENCIES(${SWIG_MODULE_${CHPY_IRRLICHT}_REAL_NAME} ChronoEngine_irrlicht)
  ADD_DEPENDENCIES(${SWIG_MODULE_${CHPY_IRRLICHT}_REAL_NAME} ${SWIG_MODULE_${CHPY_CORE}_REAL_NAME})

  # Copy PY file in a package dir
  set(CHPY_IRRLICHT_PY_FILE "${CMAKE_SWIG_OUTDIR}/${CHPY_IRRLICHT}.py")

  set(CHPY_IRRLICHT_PYD_PATH $<TARGET_FILE_DIR:${SWIG_MODULE_${CHPY_IRRLICHT}_REAL_NAME}>)

  add_custom_command(TARGET ${SWIG_MODULE_${CHPY_IRRLICHT}_REAL_NAME}
                   POST_BUILD
                   COMMAND ${CMAKE_COMMAND} -E make_directory ${CHPY_IRRLICHT_PYD_PATH}/${CHPY_PACKAGENAME})
  add_custom_command(TARGET ${SWIG_MODULE_${CHPY_IRRLICHT}_REAL_NAME}
                     POST_BUILD
                     COMMAND ${CMAKE_COMMAND} -E copy ${CHPY_IRRLICHT_PY_FILE} ${CHPY_IRRLICHT_PYD_PATH}/${CHPY_PACKAGENAME})

  # Install .pyd binary module (.so on linux)
  install(TARGETS ${SWIG_MODULE_${CHPY_IRRLICHT}_REAL_NAME}
          RUNTIME DESTINATION "${CH_INSTALL_PYTHON}"
          LIBRARY DESTINATION "${CH_INSTALL_PYTHON}"
          ARCHIVE DESTINATION "${CH_INSTALL_PYTHON}")
  # Install .py module wrapper
  install(FILES "${CHPY_IRRLICHT_PY_FILE}" DESTINATION "${CH_INSTALL_PYTHON}/${CHPY_PACKAGENAME}")

  if (DBG_SCRIPT)
    message("Module name:     ${CHPY_IRRLICHT}")
    message("SWIG_REAL_NAME:  ${SWIG_MODULE_${CHPY_IRRLICHT}_REAL_NAME}")
    message("PY file:         ${CHPY_IRRLICHT_PY_FILE}")
    message("PYD path:        ${CHPY_IRRLICHT_PYD_PATH}")
  endif()

endif()


#-----------------------------------------------------------------------------
# MODULE for the Pardiso mkl python wrapper.
#-----------------------------------------------------------------------------

if(ENABLE_MODULE_PARDISO_MKL)

  message(STATUS "...add python Pardiso MKL module:  pychrono.pardisomkl")

  # Python module name
  set(CHPY_MKL pardisomkl)

  # Interface files
  set(CHPY_MKL_MODULE_FILE
      ../interface/pardisomkl/ChModulePardisoMkl.i
      )

  include_directories(${CH_MKL_INCLUDES})

  if(${CMAKE_SYSTEM_NAME} MATCHES "Windows")
    set_source_files_properties(${CHPY_MKL_MODULE_FILE} PROPERTIES COMPILE_FLAGS "-D_WIN32")
  endif()
  set_source_files_properties(${CHPY_MKL_MODULE_FILE} PROPERTIES CPLUSPLUS ON)

  # Create the SWIG module.
  if(${CMAKE_VERSION} VERSION_LESS "3.8.0")
    SWIG_ADD_MODULE(${CHPY_MKL} python ${CHPY_MKL_MODULE_FILE})
  else()
    SWIG_ADD_LIBRARY(${CHPY_MKL} LANGUAGE python SOURCES ${CHPY_MKL_MODULE_FILE})
  endif()
  SWIG_LINK_LIBRARIES(${CHPY_MKL} ${PYTHON_LIBRARY} ChronoEngine ChronoEngine_pardisomkl)

  # Ensure that the PYD library file is generated in the bin/ directory.
  set_target_properties(${SWIG_MODULE_${CHPY_MKL}_REAL_NAME} PROPERTIES
                        PROJECT_LABEL "ChronoEngine_python_${CHPY_MKL}"
                        OUTPUT_NAME   "${SWIG_MODULE_${CHPY_MKL}_REAL_NAME}"
                        LIBRARY_OUTPUT_DIRECTORY "${EXECUTABLE_OUTPUT_PATH}"
                        )

  target_compile_definitions(${SWIG_MODULE_${CHPY_MKL}_REAL_NAME} PRIVATE "CH_IGNORE_DEPRECATED")

  ADD_DEPENDENCIES(${SWIG_MODULE_${CHPY_MKL}_REAL_NAME} ChronoEngine)
  ADD_DEPENDENCIES(${SWIG_MODULE_${CHPY_MKL}_REAL_NAME} ChronoEngine_pardisomkl)
  ADD_DEPENDENCIES(${SWIG_MODULE_${CHPY_MKL}_REAL_NAME} ${SWIG_MODULE_${CHPY_CORE}_REAL_NAME})

  # Copy PY file in a package dir
  set(CHPY_MKL_PY_FILE "${CMAKE_SWIG_OUTDIR}/${CHPY_MKL}.py")

  set(CHPY_MKL_PYD_PATH $<TARGET_FILE_DIR:${SWIG_MODULE_${CHPY_MKL}_REAL_NAME}>)

  add_custom_command(TARGET ${SWIG_MODULE_${CHPY_MKL}_REAL_NAME}
                   POST_BUILD
                   COMMAND ${CMAKE_COMMAND} -E make_directory ${CHPY_MKL_PYD_PATH}/${CHPY_PACKAGENAME})
  add_custom_command(TARGET ${SWIG_MODULE_${CHPY_MKL}_REAL_NAME}
                     POST_BUILD
                     COMMAND ${CMAKE_COMMAND} -E copy ${CHPY_MKL_PY_FILE} ${CHPY_MKL_PYD_PATH}/${CHPY_PACKAGENAME})

  # Install .pyd binary module (.so on linux)
  install(TARGETS ${SWIG_MODULE_${CHPY_MKL}_REAL_NAME}
          RUNTIME DESTINATION "${CH_INSTALL_PYTHON}"
          LIBRARY DESTINATION "${CH_INSTALL_PYTHON}"
          ARCHIVE DESTINATION "${CH_INSTALL_PYTHON}")
  # Install .py module wrapper
  install(FILES "${CHPY_MKL_PY_FILE}" DESTINATION "${CH_INSTALL_PYTHON}/${CHPY_PACKAGENAME}")

  if (DBG_SCRIPT)
    message("Module name:     ${CHPY_MKL}")
    message("SWIG_REAL_NAME:  ${SWIG_MODULE_${CHPY_MKL}_REAL_NAME}")
    message("PY file:         ${CHPY_MKL_PY_FILE}")
    message("PYD path:        ${CHPY_MKL_PYD_PATH}")
  endif()

endif()


#-----------------------------------------------------------------------------
# MODULE for the cascade python wrapper.
#-----------------------------------------------------------------------------

if(ENABLE_MODULE_CASCADE)

  message(STATUS "...add python CASCADE module:  pychrono.cascade")

  # Python module name
  set(CHPY_CASCADE cascade)

  # Interface files
  set(CHPY_CASCADE_MODULE_FILE
      ../interface/cascade/ChModuleCascade.i
      )

  include_directories(${OpenCASCADE_INCLUDE_DIR})

  set_source_files_properties(${CHPY_CASCADE_MODULE_FILE} PROPERTIES CPLUSPLUS ON)

  # Create the SWIG module.
  if(${CMAKE_VERSION} VERSION_LESS "3.8.0")
    SWIG_ADD_MODULE(${CHPY_CASCADE} python ${CHPY_CASCADE_MODULE_FILE})
  else()
    SWIG_ADD_LIBRARY(${CHPY_CASCADE} LANGUAGE python SOURCES ${CHPY_CASCADE_MODULE_FILE})
  endif()
  SWIG_LINK_LIBRARIES(${CHPY_CASCADE} ${PYTHON_LIBRARY} ChronoEngine ChronoEngine_cascade)

  IF(${CMAKE_SYSTEM_NAME} MATCHES "Windows")
    ADD_DEFINITIONS( "/DWNT" )
  ELSEIF(${CMAKE_SYSTEM_NAME} MATCHES "Linux")
    ADD_DEFINITIONS(-DHAVE_IOSTREAM)
    ADD_DEFINITIONS(-DHAVE_LIMITS_H)
  ENDIF()

  #if(${CMAKE_SYSTEM_NAME} MATCHES "Windows")
  #  set_target_properties(${SWIG_MODULE_${CHPY_CASCADE}_REAL_NAME} PROPERTIES SWIG_COMPILE_OPTIONS "-D_WIN32 -DWNT")
  #endif()

  # Ensure that the PYD library file is generated in the bin/ directory.
  set_target_properties(${SWIG_MODULE_${CHPY_CASCADE}_REAL_NAME} PROPERTIES
                        PROJECT_LABEL "ChronoEngine_python_${CHPY_CASCADE}"
                        OUTPUT_NAME   "${SWIG_MODULE_${CHPY_CASCADE}_REAL_NAME}"
                        LIBRARY_OUTPUT_DIRECTORY "${EXECUTABLE_OUTPUT_PATH}"
                        )

  target_compile_definitions(${SWIG_MODULE_${CHPY_CASCADE}_REAL_NAME} PRIVATE "CH_IGNORE_DEPRECATED")

  ADD_DEPENDENCIES(${SWIG_MODULE_${CHPY_CASCADE}_REAL_NAME} ChronoEngine)
  ADD_DEPENDENCIES(${SWIG_MODULE_${CHPY_CASCADE}_REAL_NAME} ChronoEngine_cascade)
  ADD_DEPENDENCIES(${SWIG_MODULE_${CHPY_CASCADE}_REAL_NAME} ${SWIG_MODULE_${CHPY_CORE}_REAL_NAME})

  # Copy PY file in a package dir
  set(CHPY_CASCADE_PY_FILE "${CMAKE_SWIG_OUTDIR}/${CHPY_CASCADE}.py")

  set(CHPY_CASCADE_PYD_PATH $<TARGET_FILE_DIR:${SWIG_MODULE_${CHPY_CASCADE}_REAL_NAME}>)

  add_custom_command(TARGET ${SWIG_MODULE_${CHPY_CASCADE}_REAL_NAME}
                   POST_BUILD
                   COMMAND ${CMAKE_COMMAND} -E make_directory ${CHPY_CASCADE_PYD_PATH}/${CHPY_PACKAGENAME})
  add_custom_command(TARGET ${SWIG_MODULE_${CHPY_CASCADE}_REAL_NAME}
                     POST_BUILD
                     COMMAND ${CMAKE_COMMAND} -E copy ${CHPY_CASCADE_PY_FILE} ${CHPY_CASCADE_PYD_PATH}/${CHPY_PACKAGENAME})

  # Install .pyd binary module (.so on linux)
  install(TARGETS ${SWIG_MODULE_${CHPY_CASCADE}_REAL_NAME}
          RUNTIME DESTINATION "${CH_INSTALL_PYTHON}"
          LIBRARY DESTINATION "${CH_INSTALL_PYTHON}"
          ARCHIVE DESTINATION "${CH_INSTALL_PYTHON}")
  # Install .py module wrapper
  install(FILES "${CHPY_CASCADE_PY_FILE}" DESTINATION "${CH_INSTALL_PYTHON}/${CHPY_PACKAGENAME}")

  if (DBG_SCRIPT)
    message("Cascade includes:  ${OpenCASCADE_INCLUDE_DIR}")
    message("Module name:     ${CHPY_CASCADE}")
    message("SWIG_REAL_NAME:  ${SWIG_MODULE_${CHPY_CASCADE}_REAL_NAME}")
    message("PY file:         ${CHPY_CASCADE_PY_FILE}")
    message("PYD path:        ${CHPY_CASCADE_PYD_PATH}")
  endif()

endif()


#-----------------------------------------------------------------------------
# MODULE for the vehicle python wrapper.
#-----------------------------------------------------------------------------

if(ENABLE_MODULE_VEHICLE AND ENABLE_MODULE_VEHICLE_MODELS)

  message(STATUS "...add python vehicle module:  pychrono.vehicle")

  # Python module name
  set(CHPY_VEHICLE vehicle)

  # Interface files
  set(CHPY_VEHICLE_MODULE_FILE
      ../interface/vehicle/ChModuleVehicle.i
      )

  include_directories(${VEHICLE_INCLUDE_DIR})

  set_source_files_properties(${CHPY_VEHICLE_MODULE_FILE} PROPERTIES CPLUSPLUS ON)

  # Create the SWIG module.

  # Make sure CHRONO_IRRLICHT is defined for the SWIG processor
  if (ENABLE_MODULE_IRRLICHT)
    set(CMAKE_SWIG_FLAGS "${CMAKE_SWIG_FLAGS};-DCHRONO_IRRLICHT")
  endif()

  if(${CMAKE_VERSION} VERSION_LESS "3.8.0")
    SWIG_ADD_MODULE(${CHPY_VEHICLE} python ${CHPY_VEHICLE_MODULE_FILE})
  else()
    SWIG_ADD_LIBRARY(${CHPY_VEHICLE} LANGUAGE python SOURCES ${CHPY_VEHICLE_MODULE_FILE})
  endif()
  SWIG_LINK_LIBRARIES(${CHPY_VEHICLE} ${PYTHON_LIBRARY} ChronoEngine ChronoEngine_vehicle)
  if(ENABLE_MODULE_IRRLICHT)
    SWIG_LINK_LIBRARIES(${CHPY_VEHICLE} ${PYTHON_LIBRARY} ChronoEngine ChronoEngine_vehicle_irrlicht)
  endif()
  SWIG_LINK_LIBRARIES(${CHPY_VEHICLE} ${PYTHON_LIBRARY} ChronoEngine ChronoModels_vehicle)

  IF(${CMAKE_SYSTEM_NAME} MATCHES "Windows")
    ADD_DEFINITIONS( "/DWNT" )
  ELSEIF(${CMAKE_SYSTEM_NAME} MATCHES "Linux")
    ADD_DEFINITIONS(-DHAVE_IOSTREAM)
    ADD_DEFINITIONS(-DHAVE_LIMITS_H)
  ENDIF()

  #if(${CMAKE_SYSTEM_NAME} MATCHES "Windows")
  #  set_target_properties(${SWIG_MODULE_${CHPY_VEHICLE}_REAL_NAME} PROPERTIES SWIG_COMPILE_OPTIONS "-D_WIN32 -DWNT")
  #endif()

  # Ensure that the PYD library file is generated in the bin/ directory.
  set_target_properties(${SWIG_MODULE_${CHPY_VEHICLE}_REAL_NAME} PROPERTIES
                        PROJECT_LABEL "ChronoEngine_python_${CHPY_VEHICLE}"
                        OUTPUT_NAME   "${SWIG_MODULE_${CHPY_VEHICLE}_REAL_NAME}"
                        LIBRARY_OUTPUT_DIRECTORY "${EXECUTABLE_OUTPUT_PATH}"
                        )

  target_compile_definitions(${SWIG_MODULE_${CHPY_VEHICLE}_REAL_NAME} PRIVATE "CH_IGNORE_DEPRECATED")

  ADD_DEPENDENCIES(${SWIG_MODULE_${CHPY_VEHICLE}_REAL_NAME} ChronoEngine)
  ADD_DEPENDENCIES(${SWIG_MODULE_${CHPY_VEHICLE}_REAL_NAME} ChronoEngine_vehicle)
  if(ENABLE_MODULE_IRRLICHT)
    ADD_DEPENDENCIES(${SWIG_MODULE_${CHPY_VEHICLE}_REAL_NAME} ChronoEngine_irrlicht)
  endif()
  ADD_DEPENDENCIES(${SWIG_MODULE_${CHPY_VEHICLE}_REAL_NAME} ChronoModels_vehicle)
  ADD_DEPENDENCIES(${SWIG_MODULE_${CHPY_VEHICLE}_REAL_NAME} ${SWIG_MODULE_${CHPY_CORE}_REAL_NAME})

  # Copy PY file in a package dir
  set(CHPY_VEHICLE_PY_FILE "${CMAKE_SWIG_OUTDIR}/${CHPY_VEHICLE}.py")

  set(CHPY_VEHICLE_PYD_PATH $<TARGET_FILE_DIR:${SWIG_MODULE_${CHPY_VEHICLE}_REAL_NAME}>)

  add_custom_command(TARGET ${SWIG_MODULE_${CHPY_VEHICLE}_REAL_NAME}
                   POST_BUILD
                   COMMAND ${CMAKE_COMMAND} -E make_directory ${CHPY_VEHICLE_PYD_PATH}/${CHPY_PACKAGENAME})
  add_custom_command(TARGET ${SWIG_MODULE_${CHPY_VEHICLE}_REAL_NAME}
                     POST_BUILD
                     COMMAND ${CMAKE_COMMAND} -E copy ${CHPY_VEHICLE_PY_FILE} ${CHPY_VEHICLE_PYD_PATH}/${CHPY_PACKAGENAME})

  # Install .pyd binary module (.so on linux)
  install(TARGETS ${SWIG_MODULE_${CHPY_VEHICLE}_REAL_NAME}
          RUNTIME DESTINATION "${CH_INSTALL_PYTHON}"
          LIBRARY DESTINATION "${CH_INSTALL_PYTHON}"
          ARCHIVE DESTINATION "${CH_INSTALL_PYTHON}")
  # Install .py module wrapper
  install(FILES "${CHPY_VEHICLE_PY_FILE}" DESTINATION "${CH_INSTALL_PYTHON}/${CHPY_PACKAGENAME}")

  if (DBG_SCRIPT)
    message("Module name:     ${CHPY_VEHICLE}")
    message("SWIG_REAL_NAME:  ${SWIG_MODULE_${CHPY_VEHICLE}_REAL_NAME}")
    message("PY file:         ${CHPY_VEHICLE_PY_FILE}")
    message("PYD path:        ${CHPY_VEHICLE_PYD_PATH}")
  endif()

endif()

#-----------------------------------------------------------------------------
# MODULE for the sensor python wrapper.
#-----------------------------------------------------------------------------

if(ENABLE_MODULE_SENSOR)
  message(STATUS "...add python SENSOR module")

  set(NUMPY_INCLUDE_DIR "${NUMPY_INCLUDE_DIR}" CACHE PATH "")

  if(NUMPY_INCLUDE_DIR)
      message(STATUS "   Numpy include directory: ${NUMPY_INCLUDE_DIR}")
  else()
      message("Warning: Numpy include add_subdirectory not set.  The PyChrono sensor module will not be built!")
  endif()
endif()

if(ENABLE_MODULE_SENSOR AND NUMPY_INCLUDE_DIR)

  # Python module name
  set(CHPY_SENSOR sensor)

  # Interface files
  set(CHPY_SENSOR_MODULE_FILE
          ../interface/sensor/ChModuleSensor.i
          )

  include_directories(${NUMPY_INCLUDE_DIR})
  include_directories(${CH_SENSOR_INCLUDES})

  if(${CMAKE_SYSTEM_NAME} MATCHES "Windows")
    set_source_files_properties(${CHPY_SENSOR_MODULE_FILE} PROPERTIES COMPILE_FLAGS "-D_WIN32")
  endif()
  set_source_files_properties(${CHPY_SENSOR_MODULE_FILE} PROPERTIES CPLUSPLUS ON)

  # Create the SWIG module.
  if(${CMAKE_VERSION} VERSION_LESS "3.8.0")
    SWIG_ADD_MODULE(${CHPY_SENSOR} python ${CHPY_SENSOR_MODULE_FILE})
  else()
    SWIG_ADD_LIBRARY(${CHPY_SENSOR} LANGUAGE python SOURCES ${CHPY_SENSOR_MODULE_FILE})
  endif()
  SWIG_LINK_LIBRARIES(${CHPY_SENSOR} ${PYTHON_LIBRARY} ChronoEngine ChronoEngine_sensor ${SENSOR_LIBRARIES})

  # Ensure that the PYD library file is generated in the bin/ directory.
  set_target_properties(${SWIG_MODULE_${CHPY_SENSOR}_REAL_NAME} PROPERTIES
          PROJECT_LABEL "ChronoEngine_python_${CHPY_SENSOR}"
          OUTPUT_NAME   "${SWIG_MODULE_${CHPY_SENSOR}_REAL_NAME}"
          LIBRARY_OUTPUT_DIRECTORY "${EXECUTABLE_OUTPUT_PATH}"
          )

  ADD_DEPENDENCIES(${SWIG_MODULE_${CHPY_SENSOR}_REAL_NAME} ChronoEngine)
  ADD_DEPENDENCIES(${SWIG_MODULE_${CHPY_SENSOR}_REAL_NAME} ChronoEngine_sensor)
  ADD_DEPENDENCIES(${SWIG_MODULE_${CHPY_SENSOR}_REAL_NAME} ${SWIG_MODULE_${CHPY_CORE}_REAL_NAME})

  # Copy PY file in a package dir
  set(CHPY_SENSOR_PY_FILE "${CMAKE_SWIG_OUTDIR}/${CHPY_SENSOR}.py")

  set(CHPY_SENSOR_PYD_PATH $<TARGET_FILE_DIR:${SWIG_MODULE_${CHPY_SENSOR}_REAL_NAME}>)

  add_custom_command(TARGET ${SWIG_MODULE_${CHPY_SENSOR}_REAL_NAME}
          POST_BUILD
          COMMAND ${CMAKE_COMMAND} -E make_directory ${CHPY_SENSOR_PYD_PATH}/${CHPY_PACKAGENAME})
  add_custom_command(TARGET ${SWIG_MODULE_${CHPY_SENSOR}_REAL_NAME}
          POST_BUILD
          COMMAND ${CMAKE_COMMAND} -E copy ${CHPY_SENSOR_PY_FILE} ${CHPY_SENSOR_PYD_PATH}/${CHPY_PACKAGENAME})

  # Install .pyd binary module (.so on linux)
  install(TARGETS ${SWIG_MODULE_${CHPY_SENSOR}_REAL_NAME}
          RUNTIME DESTINATION "${CH_INSTALL_PYTHON}"
          LIBRARY DESTINATION "${CH_INSTALL_PYTHON}"
          ARCHIVE DESTINATION "${CH_INSTALL_PYTHON}")
  # Install .py module wrapper
  install(FILES "${CHPY_SENSOR_PY_FILE}" DESTINATION "${CH_INSTALL_PYTHON}/${CHPY_PACKAGENAME}")

  if (DBG_SCRIPT)
    message("Module name:     ${CHPY_SENSOR}")
    message("SWIG_REAL_NAME:  ${SWIG_MODULE_${CHPY_SENSOR}_REAL_NAME}")
    message("PY file:         ${CHPY_SENSOR_PY_FILE}")
    message("PYD path:        ${CHPY_SENSOR_PYD_PATH}")
  endif()

endif()


#-----------------------------------------------------------------------------
# Module for the robot models
#-----------------------------------------------------------------------------

  message(STATUS "...add python robot module:  pychrono.robot")

  # Python module name
  set(CHPY_RS robot)

  # Interface files
  set(CHPY_ROBOT_MODULE_FILE 
      ../interface/robot/ChModuleRobot.i
      )

  #include_directories(${VEHICLE_INCLUDE_DIR})

  set_source_files_properties(${CHPY_ROBOT_MODULE_FILE} PROPERTIES CPLUSPLUS ON)

  # Create the SWIG module.
  if(${CMAKE_VERSION} VERSION_LESS "3.8.0")
    SWIG_ADD_MODULE(${CHPY_RS} python ${CHPY_ROBOT_MODULE_FILE})
  else()
    SWIG_ADD_LIBRARY(${CHPY_RS} LANGUAGE python SOURCES ${CHPY_ROBOT_MODULE_FILE})
  endif()
  SWIG_LINK_LIBRARIES(${CHPY_RS} ${PYTHON_LIBRARY} ChronoEngine ChronoModels_robot)

  IF(${CMAKE_SYSTEM_NAME} MATCHES "Windows")
    ADD_DEFINITIONS( "/DWNT" )
  ELSEIF(${CMAKE_SYSTEM_NAME} MATCHES "Linux")
    ADD_DEFINITIONS(-DHAVE_IOSTREAM)
    ADD_DEFINITIONS(-DHAVE_LIMITS_H)
  ENDIF()

  #if(${CMAKE_SYSTEM_NAME} MATCHES "Windows")
  #  set_target_properties(${SWIG_MODULE_${CHPY_RS}_REAL_NAME} PROPERTIES SWIG_COMPILE_OPTIONS "-D_WIN32 -DWNT")
  #endif()
  
  # Ensure that the PYD library file is generated in the bin/ directory.
  set_target_properties(${SWIG_MODULE_${CHPY_RS}_REAL_NAME} PROPERTIES 
                        PROJECT_LABEL "ChronoEngine_python_${CHPY_RS}"
                        OUTPUT_NAME   "${SWIG_MODULE_${CHPY_RS}_REAL_NAME}"
                        LIBRARY_OUTPUT_DIRECTORY "${EXECUTABLE_OUTPUT_PATH}"
                        )

  ADD_DEPENDENCIES(${SWIG_MODULE_${CHPY_RS}_REAL_NAME} ChronoEngine)
  ADD_DEPENDENCIES(${SWIG_MODULE_${CHPY_RS}_REAL_NAME} ChronoModels_robot)
  ADD_DEPENDENCIES(${SWIG_MODULE_${CHPY_RS}_REAL_NAME} ${SWIG_MODULE_${CHPY_CORE}_REAL_NAME})

  # Copy PY file in a package dir 
  set(CHPY_VEHICLE_PY_FILE "${CMAKE_SWIG_OUTDIR}/${CHPY_RS}.py")

  set(CHPY_VEHICLE_PYD_PATH $<TARGET_FILE_DIR:${SWIG_MODULE_${CHPY_RS}_REAL_NAME}>)


  add_custom_command(TARGET ${SWIG_MODULE_${CHPY_RS}_REAL_NAME}
                   POST_BUILD
                   COMMAND ${CMAKE_COMMAND} -E make_directory ${CHPY_VEHICLE_PYD_PATH}/${CHPY_PACKAGENAME})
  add_custom_command(TARGET ${SWIG_MODULE_${CHPY_RS}_REAL_NAME}
                     POST_BUILD
                     COMMAND ${CMAKE_COMMAND} -E copy ${CHPY_VEHICLE_PY_FILE} ${CHPY_VEHICLE_PYD_PATH}/${CHPY_PACKAGENAME})

  # Install .pyd binary module (.so on linux)
  install(TARGETS ${SWIG_MODULE_${CHPY_RS}_REAL_NAME}
          RUNTIME DESTINATION "${CH_INSTALL_PYTHON}"
          LIBRARY DESTINATION "${CH_INSTALL_PYTHON}"
          ARCHIVE DESTINATION "${CH_INSTALL_PYTHON}")
  # Install .py module wrapper
  install(FILES "${CHPY_VEHICLE_PY_FILE}" DESTINATION "${CH_INSTALL_PYTHON}/${CHPY_PACKAGENAME}")

#-----------------------------------------------------------------------------
# MODULE for the ros python wrapper.
#-----------------------------------------------------------------------------

if(ENABLE_MODULE_ROS)
  message(STATUS "...add python ros module:  pychrono.ros")

  # Force C++17, required by ROS Humble
  set(CMAKE_CXX_STANDARD 17)

  # Python module name
  set(CHPY_ROS ros)

  # Interface files
  set(CHPY_ROS_MODULE_FILE
    ../interface/ros/ChModuleROS.i
  )

  include_directories(${CH_ROS_INCLUDES})

  set_source_files_properties(${CHPY_ROS_MODULE_FILE} PROPERTIES CPLUSPLUS ON)

  # Create the SWIG module.

  if(${CMAKE_VERSION} VERSION_LESS "3.8.0")
    SWIG_ADD_MODULE(${CHPY_ROS} python ${CHPY_ROS_MODULE_FILE})
  else()
    SWIG_ADD_LIBRARY(${CHPY_ROS} LANGUAGE python SOURCES ${CHPY_ROS_MODULE_FILE})
  endif()
  SWIG_LINK_LIBRARIES(${CHPY_ROS} ${PYTHON_LIBRARY} ChronoEngine ChronoEngine_ros)

  IF(${CMAKE_SYSTEM_NAME} MATCHES "Windows")
    ADD_DEFINITIONS( "/DWNT" )
  ELSEIF(${CMAKE_SYSTEM_NAME} MATCHES "Linux")
    ADD_DEFINITIONS(-DHAVE_IOSTREAM)
    ADD_DEFINITIONS(-DHAVE_LIMITS_H)
  ENDIF()

  # Ensure that the PYD library file is generated in the bin/ directory.
  set_target_properties(${SWIG_MODULE_${CHPY_ROS}_REAL_NAME} PROPERTIES
                        PROJECT_LABEL "ChronoEngine_python_${CHPY_ROS}"
                        OUTPUT_NAME   "${SWIG_MODULE_${CHPY_ROS}_REAL_NAME}"
                        LIBRARY_OUTPUT_DIRECTORY "${EXECUTABLE_OUTPUT_PATH}"
                        )

  target_compile_definitions(${SWIG_MODULE_${CHPY_ROS}_REAL_NAME} PRIVATE "CH_IGNORE_DEPRECATED")

  ADD_DEPENDENCIES(${SWIG_MODULE_${CHPY_ROS}_REAL_NAME} ChronoEngine)
  ADD_DEPENDENCIES(${SWIG_MODULE_${CHPY_ROS}_REAL_NAME} ChronoEngine_ros)
  ADD_DEPENDENCIES(${SWIG_MODULE_${CHPY_ROS}_REAL_NAME} ${SWIG_MODULE_${CHPY_CORE}_REAL_NAME})

  # Copy PY file in a package dir
  set(CHPY_ROS_PY_FILE "${CMAKE_SWIG_OUTDIR}/${CHPY_ROS}.py")
<<<<<<< HEAD
  get_target_property(CHPY_ROS_PYD_FILE ${SWIG_MODULE_${CHPY_ROS}_REAL_NAME} LOCATION)
  get_filename_component(CHPY_ROS_PYD_PATH "${CHPY_ROS_PYD_FILE}" PATH)
=======
  set(CHPY_ROS_PYD_PATH $<TARGET_FILE_DIR:${SWIG_MODULE_${CHPY_ROS}_REAL_NAME}>)

>>>>>>> 13f8fdac
  add_custom_command(TARGET ${SWIG_MODULE_${CHPY_ROS}_REAL_NAME}
                   POST_BUILD
                   COMMAND ${CMAKE_COMMAND} -E make_directory ${CHPY_ROS_PYD_PATH}/${CHPY_PACKAGENAME})
  add_custom_command(TARGET ${SWIG_MODULE_${CHPY_ROS}_REAL_NAME}
                     POST_BUILD
                     COMMAND ${CMAKE_COMMAND} -E copy ${CHPY_ROS_PY_FILE} ${CHPY_ROS_PYD_PATH}/${CHPY_PACKAGENAME})

  # Install .pyd binary module (.so on linux)
  install(TARGETS ${SWIG_MODULE_${CHPY_ROS}_REAL_NAME}
          RUNTIME DESTINATION "${CH_INSTALL_PYTHON}"
          LIBRARY DESTINATION "${CH_INSTALL_PYTHON}"
          ARCHIVE DESTINATION "${CH_INSTALL_PYTHON}")
  # Install .py module wrapper
  install(FILES "${CHPY_ROS_PY_FILE}" DESTINATION "${CH_INSTALL_PYTHON}/${CHPY_PACKAGENAME}")

  if (DBG_SCRIPT)
    message("Module name:     ${CHPY_ROS}")
    message("SWIG_REAL_NAME:  ${SWIG_MODULE_${CHPY_ROS}_REAL_NAME}")
    message("PY file:         ${CHPY_ROS_PY_FILE}")
    message("PYD file:        ${CHPY_ROS_PYD_FILE}")
    message("PYD path:        ${CHPY_ROS_PYD_PATH}")
  endif()

endif()

#-----------------------------------------------------------------------------
# Display information about setting the PYTHONPATH environment variable
#-----------------------------------------------------------------------------

message(STATUS "")
message(STATUS "To have access to the Chrono::Python wrapper modules, after building and (optionally) installing,")
message(STATUS "append one of the following to the PYTHONPATH environment variable:")
message(STATUS "  For the modules in the BUILD tree:    ${CHPY_CORE_PYD_PATH}")
message(STATUS "  For the modules in the INSTALL tree:  ${CMAKE_INSTALL_PREFIX}/${CH_INSTALL_PYTHON}")
if(${CMAKE_SYSTEM_NAME} MATCHES "Windows")
  message(STATUS "Above, \$(Configuration) represents the current build configuration (Release, Debug, RelWithDebInfo, etc)")
endif()
message(STATUS "")<|MERGE_RESOLUTION|>--- conflicted
+++ resolved
@@ -952,13 +952,8 @@
 
   # Copy PY file in a package dir
   set(CHPY_ROS_PY_FILE "${CMAKE_SWIG_OUTDIR}/${CHPY_ROS}.py")
-<<<<<<< HEAD
-  get_target_property(CHPY_ROS_PYD_FILE ${SWIG_MODULE_${CHPY_ROS}_REAL_NAME} LOCATION)
-  get_filename_component(CHPY_ROS_PYD_PATH "${CHPY_ROS_PYD_FILE}" PATH)
-=======
   set(CHPY_ROS_PYD_PATH $<TARGET_FILE_DIR:${SWIG_MODULE_${CHPY_ROS}_REAL_NAME}>)
 
->>>>>>> 13f8fdac
   add_custom_command(TARGET ${SWIG_MODULE_${CHPY_ROS}_REAL_NAME}
                    POST_BUILD
                    COMMAND ${CMAKE_COMMAND} -E make_directory ${CHPY_ROS_PYD_PATH}/${CHPY_PACKAGENAME})
