--- conflicted
+++ resolved
@@ -361,11 +361,7 @@
     double time = 0;
 
 #ifdef USE_IRRLICHT
-<<<<<<< HEAD
-    while (vis->Run() && (time < tend) && (mtv.GetVehicle().GetVehiclePos().x() < xend)) {
-=======
-    while (app.GetDevice()->run() && (time < tend) && (mtv.GetVehicle().GetPos().x() < xend)) {
->>>>>>> ab759812
+    while (vis->Run() && (time < tend) && (mtv.GetVehicle().GetPos().x() < xend)) {
 #else
     while ((time < tend) && (mtv.GetVehicle().GetPos().x() < xend)) {
 #endif
@@ -389,7 +385,6 @@
             vis->DrawAll();
             vis->EndScene();
         }
-
 #endif
 
         if (povray_output && step_number % render_steps == 0) {
