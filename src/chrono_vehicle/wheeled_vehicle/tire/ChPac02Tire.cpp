// =============================================================================
// PROJECT CHRONO - http://projectchrono.org
//
// Copyright (c) 2023 projectchrono.org
// All rights reserved.
//
// Use of this source code is governed by a BSD-style license that can be found
// in the LICENSE file at the top level of the distribution and at
// http://projectchrono.org/license-chrono.txt.
//
// =============================================================================
// Authors: Rainer Gericke
// =============================================================================
//
// Template for a Magic Formula tire model
//
// ChPac02 is based on the Pacejka 2002 formulae as written in
// Hans B. Pacejka's "Tire and Vehicle Dynamics" Third Edition, Elsevier 2012
// ISBN: 978-0-08-097016-5
//
// This implementation is a small subset of the commercial product MFtire:
//  - only steady state force/torque calculations
//  - uncombined (use_mode = 3)
//  - combined (use_mode = 4) via Friction Ellipsis (default) or Pacejka method
//  - parametration is given by a TIR file (Tiem Orbit Format,
//    ADAMS/Car compatible)
//  - unit conversion is implemented but only tested for SI units
//  - optional inflation pressure dependency is implemented, but not tested
//  - this implementation could be validated for the FED-Alpha vehicle and rsp.
//    tire data sets against KRC test results from a Nato CDT
// =============================================================================

#include <cstdio>
#include <cstdlib>
#include <cctype>
#include <cstring>

#include <algorithm>
#include <cmath>

#include "chrono/core/ChGlobal.h"
#include "chrono/functions/ChFunctionSineStep.h"

#include "chrono_vehicle/ChConfigVehicle.h"
#include "chrono_vehicle/ChVehicleModelData.h"

#include "chrono_vehicle/wheeled_vehicle/tire/ChPac02Tire.h"

namespace chrono {
namespace vehicle {

ChPac02Tire::ChPac02Tire(const std::string& name)
    : ChForceElementTire(name),
      m_gamma_limit(3.0 * CH_DEG_TO_RAD),
      m_mu0(0.8),
      m_measured_side(LEFT),
      m_allow_mirroring(true),
      m_use_mode(0),
      m_vcoulomb(1.0),
      m_frblend_begin(1.0),
      m_frblend_end(3.0) {
    m_tireforce.force = ChVector3d(0, 0, 0);
    m_tireforce.point = ChVector3d(0, 0, 0);
    m_tireforce.moment = ChVector3d(0, 0, 0);
}

double ChPac02Tire::GetNormalStiffnessForce(double depth) const {
    double R0 = m_par.UNLOADED_RADIUS;
    double gamma = m_states.gamma;
    double dpi = m_states.dpi;
    double Fc = (1.0) *
                (m_par.QFZ1 * depth / R0 + m_par.QFZ2 * pow(depth / R0, 2) + m_par.QFZ3 * pow(gamma, 2) * depth / R0) *
                (1.0 + m_par.QPFZ1 * dpi) * m_par.LCZ * m_par.FNOMIN;
    double Fb = 0;
    if (m_bottoming_table_found)
        Fb = m_bott_map.GetVal(depth);
    return Fc + Fb;
}

double ChPac02Tire::GetNormalDampingForce(double depth, double velocity) const {
    double Fd = m_par.VERTICAL_DAMPING * velocity;
    return Fd;
}

void ChPac02Tire::CombinedCoulombForces(double& fx, double& fy, double fz) {
    ChVector2d F;
    /*
     The Dahl Friction Model elastic tread blocks representated by a single bristle. At tire stand still it acts
     like a spring which enables holding of a vehicle on a slope without creeping (hopefully). Damping terms
     have been added to calm down the oscillations of the pure spring.

     The time step h must be actually the same as for the vehicle system!

     This model is experimental and needs some testing.

     With bristle deformation z, Coulomb force fc, sliding velocity v and stiffness sigma we have this
     differential equation:
         dz/dt = v - sigma0*z*abs(v)/fc

     When z is known, the friction force F can be calulated to:
        F = sigma0 * z

     For practical use some damping is needed, that leads to:
        F = sigma0 * z + sigma1 * dz/dt

     Longitudinal and lateral forces are calculated separately and then combined. For stand still a friction
     circle is used.
     */
    double muscale = m_states.mu_road / m_mu0;
    double fc = fz * muscale;
    double h = this->m_stepsize;
    // Longitudinal Friction Force
    double brx_dot = m_states.vsx - m_par.sigma0 * m_states.brx * fabs(m_states.vsx) / fc;  // dz/dt
    F.x() = -(m_par.sigma0 * m_states.brx + m_par.sigma1 * brx_dot);
    // Lateral Friction Force
    double bry_dot = m_states.vsy - m_par.sigma0 * m_states.bry * fabs(m_states.vsy) / fc;  // dz/dt
    F.y() = -(m_par.sigma0 * m_states.bry + m_par.sigma1 * bry_dot);
    // Calculate the new ODE states (implicit Euler)
    m_states.brx = (fc * m_states.brx + fc * h * m_states.vsx) / (fc + h * m_par.sigma0 * fabs(m_states.vsx));
    m_states.bry = (fc * m_states.bry + fc * h * m_states.vsy) / (fc + h * m_par.sigma0 * fabs(m_states.vsy));
    // combine forces (friction circle)
    if (F.Length() > fz * muscale) {
        F.Normalize();
        F *= fz * muscale;
    }
    fx = F.x();
    fy = F.y();
}

void ChPac02Tire::CalcFxyMz(double& Fx, double& Fy, double& Mz, double kappa, double alpha, double Fz, double gamma) {
    // steady state calculation
    double Fx0 = 0;  // longitudinal steady stae force
    double Cx = m_par.PCX1 * m_par.LCX;
    double Shx = (m_par.PHX1 + m_par.PHX2 * m_states.dfz0) * m_par.LHX;
    double Svx = Fz * (m_par.PVX1 + m_par.PVX2 * m_states.dfz0) * m_par.LVX * m_par.LMUX;
    double kappa_x = kappa + Shx;
    double gamma_x = gamma * m_par.LGAX;
    double Ex = (m_par.PEX1 + m_par.PEX2 * m_states.dfz0 + m_par.PEX3 * pow(m_states.dfz0, 2)) *
                (1.0 - m_par.PEX4 * ChSignum(kappa_x)) * m_par.LEX;
    if (Ex > 1.0)
        Ex = 1.0;
    double mu_x = std::abs(m_states.mu_scale * (m_par.PDX1 + m_par.PDX2 * m_states.dfz0) *
                           (1.0 + m_par.PPX3 * m_states.dpi + m_par.PPX4 * pow(m_states.dpi, 2)) *
                           (1.0 - m_par.PDX3 * pow(gamma_x, 2)) * m_par.LMUX);
    double Dx = mu_x * Fz;
    double Kx = Fz * (m_par.PKX1 + m_par.PKX2 * m_states.dfz0) * exp(m_par.PKX3 * m_states.dfz0) *
                (1.0 + m_par.PPX1 * m_states.dpi + m_par.PPX2 * pow(m_states.dpi, 2)) * m_par.LKX;
    double Bx = Kx / (Cx * Dx + 0.1);
    double X1 = Bx * kappa_x;
    ChClampValue(X1, -CH_PI_2 + 0.01, CH_PI_2 - 0.01);
    // Fx0 = Dx * sin(Cx * atan(Bx * kappa_x - Ex * (Bx * kappa_x - atan(Bx * kappa_x)))) + Svx;
    Fx0 = Dx * sin(Cx * atan(X1 - Ex * (X1 - atan(X1)))) + Svx;

    double Fy0 = 0;  // lateral steady state force
    double gamma_y = gamma * m_par.LGAY;
    double Cy = m_par.PCY1 * m_par.LCY;
    double Ky0 = m_par.PKY1 * m_par.FNOMIN * (1 + m_par.PPY1 * m_states.dpi) *
                 sin(2.0 * atan(Fz / (m_par.PKY2 * m_states.Fz0_prime * (1.0 + m_par.PPY2 * m_states.dpi)))) *
                 m_par.LFZO * m_par.LMUY;
    double Ky = Ky0 * (1.0 - m_par.PKY3 * fabs(gamma_y));
    double Shy = (m_par.PHY1 + m_par.PHY2 * m_states.dfz0) * m_par.LHY + m_par.PHY3 * gamma_y * m_par.LKYG;
    double alpha_y = alpha + Shy;
    double Svy = Fz *
                 ((m_par.PVY1 + m_par.PVY2 * m_states.dfz0) * m_par.LVY +
                  (m_par.PVY3 + m_par.PVY4 * m_states.dfz0) * gamma_y * m_par.LKYG) *
                 m_par.LMUY;
    double Ey = (m_par.PEY1 + m_par.PEY2 * m_states.dfz0) *
                (1.0 - (m_par.PEY3 + m_par.PEY4 * gamma_y) * ChSignum(alpha_y)) * m_par.LEY;
    if (Ey > 1.0)
        Ey = 1.0;
    double mu_y = std::abs(m_states.mu_scale * (m_par.PDY1 + m_par.PDY2 * m_states.dfz0) *
                           (1.0 + m_par.PPY3 * m_states.dpi + m_par.PPY4 * pow(m_states.dpi, 2)) *
                           (1.0 + m_par.PDY3 * pow(gamma_y, 2)) * m_par.LMUY);
    double Dy = mu_y * Fz;
    double By = Ky / (Cy * Dy + 0.1);
    double Y1 = By * alpha_y;
    ChClampValue(Y1, -CH_PI_2 + 0.01, CH_PI_2 - 0.01);
    // Fy0 = Dy * sin(Cy * atan(By * alpha_y - Ey * (By * alpha_y - atan(By * alpha_y)))) + Svy;
    Fy0 = Dy * sin(Cy * atan(Y1 - Ey * (Y1 - atan(Y1)))) + Svy;

    // not Pacejka: grip saturation longitudinal ------------------------
    m_states.grip_sat_x = std::abs((Fx0 - Svx) / Fz) / std::abs(Dx / Fz);
    ChClampValue(m_states.grip_sat_x, 0.0, 1.0);
    //-------------------------------------------------------------------
    // not Pacejka: grip saturation lateral -----------------------------
    m_states.grip_sat_y = std::abs((Fy0 - Svy) / Fz) / std::abs(Dy / Fz);
    ChClampValue(m_states.grip_sat_y, 0.0, 1.0);
    //-------------------------------------------------------------------

    double R0 = m_par.UNLOADED_RADIUS;
    // steady state alignment torque / pneumatic trail
    double gamma_z = gamma * m_par.LGAZ;
    double Sht = m_par.QHZ1 + m_par.QHZ2 * m_states.dfz0 + (m_par.QHZ3 + m_par.QHZ4 * m_states.dfz0) * gamma_z;
    double Shf = Shy + Svy / Ky;
    double alpha_r = alpha + Shf;
    double alpha_t = alpha + Sht;
    double Ct = m_par.QCZ1;
    double Bt = std::abs((m_par.QBZ1 + m_par.QBZ2 * m_states.dfz0 + m_par.QBZ3 * pow(m_states.dfz0, 2)) *
                         (1.0 + m_par.QBZ4 * gamma_z + m_par.QBZ5 * std::abs(gamma_z)) * m_par.LKY / m_par.LMUY);
    double Et = (m_par.QEZ1 + m_par.QEZ2 * m_states.dfz0 + m_par.QEZ3 * pow(m_states.dfz0, 2)) *
                (1.0 + (m_par.QEZ4 + m_par.QEZ5 * gamma_z) * ((2.0 / CH_PI) * atan(Bt * Ct * alpha_t)));
    if (Et > 1.0)
        Et = 1.0;
    double Dt = Fz * (m_par.QDZ1 + m_par.QDZ2 * m_states.dfz0) * (1.0 - m_par.QPZ1 * m_states.dpi) *
                (1.0 + m_par.QDZ3 * gamma_z + m_par.QDZ4 * pow(gamma_z, 2)) * R0 / m_states.Fz0_prime * m_par.LTR;
    // trail, uncombined forces
    double t = Dt * (cos(Ct * atan(Bt * alpha_t - Et * (Bt * alpha_t - atan(Bt * alpha_t))))) * cos(alpha);
    // residual moment
    double Br = (m_par.QBZ9 * m_par.LKY / m_par.LMUY + m_par.QBZ10 * By * Cy);
    double Dr = Fz *
                ((m_par.QDZ6 + m_par.QDZ7 * m_states.dfz0) * m_par.LRES +
                 (m_par.QDZ8 + m_par.QDZ9 * m_states.dfz0) * (1.0 + m_par.QPZ2 * m_states.dpi) * gamma_z) *
                R0 * m_par.LMUY;
    // residual moment, uncombined forces
    const double Cr = 1.0;
    double Mzr = Dr * cos(Cr * atan(Br * alpha_r)) * cos(alpha);

    switch (m_use_mode) {
        case 1:
            // Fx only
            Fx = Fx0;
            Fy = 0;
            Mz = 0;
            break;
        case 2: {
            // Fy and Mz only
            Fx = 0;
            Fy = Fy0;
            Mz = -t * Fy0 + Mzr;
        } break;
        case 3: {
            // uncombined Fx, Fy, Mz calculation
            Fx = Fx0;
            Fy = Fy0;
            Mz = -t * Fy0 + Mzr;
        } break;
        case 4: {
            // combined Fx, Fy, Mz calculation
            if (m_use_friction_ellipsis) {
                // combining without rsp. Pacejka coefficients, ADAMs
                double kappa_c = kappa + Shx + Svx / Kx;
                double alpha_c = alpha + Shy + Svy / Ky;
                double alpha_s = sin(alpha_c);
                double beta = acos(std::abs(kappa_c) / hypot(kappa_c, alpha_s));
                double mu_x_act = std::abs((Fx0 - Svx) / Fz);
                double mu_y_act = std::abs((Fy0 - Svy) / Fz);
                double mu_x_max = Dx / Fz;
                double mu_y_max = Dy / Fz;
                double mu_x_c = 1.0 / hypot(1.0 / mu_x_act, tan(beta) / mu_y_max);
                double mu_y_c = tan(beta) / hypot(1.0 / mu_x_max, tan(beta) / mu_y_act);
                Fx = Fx0 * mu_x_c / mu_x_act;
                Fy = Fy0 * mu_y_c / mu_y_act;
                Mz = -t * Fy + Mzr;
            } else {
                // use rsp. Pacejka coefficients for combining
                double Shxa = m_par.RHX1;
                double Cxa = m_par.RCX1;
                double alpha_s = alpha + Shxa;
                double Exa = m_par.REX1 + m_par.REX2 * m_states.dfz0;
                if (Exa > 1.0)
                    Exa = 1.0;
                double Bxa = std::abs(m_par.RBX1 * cos(atan(m_par.RBX2 * kappa)) * m_par.LXAL);
                ////double Dxa = Fx0 / cos(Cxa * atan(Bxa * Shxa - Exa * (Bxa * Shxa - atan(Bxa * Shxa))));
                double Gxa = cos(Cxa * atan(Bxa * alpha_s - Exa * (Bxa * alpha_s - atan(Bxa * alpha_s)))) /
                             cos(Cxa * atan(Bxa * Shxa - Exa * (Bxa * Shxa - atan(Bxa * Shxa))));
                Fx = Fx0 * Gxa;

                double Shyk = m_par.RHY1 + m_par.RHY2 * m_states.dfz0;
                double kappa_s = kappa + Shyk;
                double Cyk = m_par.RCY1;
                double Eyk = m_par.REY1 + m_par.REY2 * m_states.dfz0;
                if (Eyk > 1.0)
                    Eyk = 1.0;
                double Byk = m_par.RBY1 * cos(atan(m_par.RBY2 * (alpha - m_par.RBY3))) * m_par.LYKA;
                double Dvyk = mu_y * Fz * (m_par.RVY1 + m_par.RVY2 * m_states.dfz0 + m_par.RVY3 * gamma) *
                              cos(atan(m_par.RVY4 * alpha));
                double Svyk = Dvyk * sin(m_par.RVY5 * atan(m_par.RVY6 * kappa)) * m_par.LVYKA;
                double Gyk = cos(Cyk * atan(Byk * kappa_s - Eyk * (Byk * kappa_s - atan(Byk * kappa_s)))) /
                             cos(Cyk * atan(Byk * Shyk - Eyk * (Byk * Shyk - atan(Byk * Shyk))));
                Fy = Fy0 * Gyk + Svyk;

                double alpha_teq = atan(sqrt(pow(tan(alpha_t), 2) + pow(Kx / Ky, 2) * pow(kappa, 2))) * ChSignum(kappa);
                double alpha_req =
                    atan(sqrt(pow(tan(alpha_r), 2) + pow(Kx / Ky, 2) * pow(kappa, 2))) * ChSignum(alpha_r);
                // trail combined forces
                double tc =
                    Dt * (cos(Ct * atan(Bt * alpha_teq - Et * (Bt * alpha_teq - atan(Bt * alpha_teq))))) * cos(alpha);
                // residual moment
                double s = (m_par.SSZ1 + m_par.SSZ2 * Fy / m_states.Fz0_prime +
                            (m_par.SSZ3 + m_par.SSZ4 * m_states.dfz0) * gamma) *
                           R0 * m_par.LS;
                // residual moment, combined forces
                double Mzrc = Dr * cos(Cr * atan(Br * alpha_req)) * cos(alpha);
                double Fy_prime = Fy - Svyk;
                Mz = -tc * Fy_prime + Mzrc + s * Fx;
            }
        } break;
    }
}

double ChPac02Tire::CalcSigmaK(double Fz) {
    double R0 = m_par.UNLOADED_RADIUS;
    return Fz * (m_par.PTX1 + m_par.PTX2 * m_states.dfz0) * exp(m_par.PTX3 * m_states.dfz0) *
           (R0 / m_states.Fz0_prime) * m_par.LSGKP;
}

double ChPac02Tire::CalcSigmaA(double Fz) {
    double R0 = m_par.UNLOADED_RADIUS;
    return m_par.PTY1 * sin(2.0 * atan(Fz / (m_par.PTY2 * m_par.FNOMIN * m_par.LFZO))) *
           (1.0 - m_par.PKY3 * fabs(m_states.gamma)) * (R0 * m_par.LFZO) * m_par.LSGAL;
}

double ChPac02Tire::CalcMx(double Fy, double Fz, double gamma) {
    double Mx =
        m_par.UNLOADED_RADIUS * Fz *
        (m_par.QSX3 * Fy / m_states.Fz0_prime +
         m_par.QSX4 * cos(m_par.QSX5 * atan(pow(Fz / m_states.Fz0_prime, 2))) *
             sin(m_par.QSX7 * gamma + m_par.QSX8 * atan(m_par.QSX9 * Fy / m_states.Fz0_prime)) +
         (m_par.QSX10 * atan(m_par.QSX11 * Fz / m_states.Fz0_prime) - m_par.QSX2 * (1.0 + m_par.QPX1 * m_states.dpi)) *
             gamma +
         m_par.QSX1 * m_par.LVMX) *
        m_par.LMX;
    return Mx;
}

double ChPac02Tire::CalcMy(double Fx, double Fz, double gamma) {
    // in most cases only QSY1 is used.
    double V0 = sqrt(m_g * m_par.UNLOADED_RADIUS);
    double My = Fz * m_par.UNLOADED_RADIUS *
                (m_par.QSY1 + m_par.QSY2 * Fx / m_par.FNOMIN + m_par.QSY3 * fabs(m_states.vx / V0) +
                 m_par.QSY4 * pow(m_states.vx / V0, 4) + m_par.QSY5 * pow(gamma, 2) +
                 m_par.QSY6 * pow(gamma, 2) * Fz / m_par.FNOMIN) *
                (pow(Fz / m_par.FNOMIN, m_par.QSY7) * pow(m_par.IP / m_par.IP_NOM, m_par.QSY8)) * m_par.LMY;
    return My;
}

// -----------------------------------------------------------------------------

void ChPac02Tire::SetMFParamsByFile(const std::string& tirFileName) {
    FILE* fp = fopen(tirFileName.c_str(), "r+");
    if (fp == NULL) {
        std::cerr << "TIR File not found <" << tirFileName << ">!" << std::endl;
        throw std::runtime_error("TIR File not found <" + tirFileName + ">!");
    }
    LoadSectionUnits(fp);
    LoadSectionModel(fp);
    LoadSectionDimension(fp);
    LoadSectionVertical(fp);
    LoadSectionScaling(fp);
    LoadSectionLongitudinal(fp);
    LoadSectionOverturning(fp);
    LoadSectionLateral(fp);
    LoadSectionRolling(fp);
    LoadSectionAligning(fp);
    LoadSectionConditions(fp);
    LoadVerticalTable(fp);
    LoadBottomingTable(fp);

    if (!m_vertical_table_found) {
        // set linear stiffness funct parameters
        m_par.QFZ1 = m_par.VERTICAL_STIFFNESS * m_par.UNLOADED_RADIUS / m_par.FNOMIN;
        m_par.QFZ2 = 0;
    }

    if (!m_tire_conditions_found) {
        // set all pressure dependence parameters to zero
        m_par.PPX1 = 0;
        m_par.PPX2 = 0;
        m_par.PPX3 = 0;
        m_par.PPX4 = 0;
        m_par.PPY1 = 0;
        m_par.PPY2 = 0;
        m_par.PPY3 = 0;
        m_par.PPY4 = 0;
        m_par.QSY1 = 0;
        m_par.QSY2 = 0;
        m_par.QSY8 = 0;
        m_par.QPFZ1 = 0;
    }

    fclose(fp);
}

bool ChPac02Tire::FindSectionStart(const std::string& sectName, FILE* fp) {
    bool ret = false;
    rewind(fp);
    while (!feof(fp)) {
        char line[201];
        fgets(line, 200, fp);  // buffer one line
        // remove leading white space
        size_t l = strlen(line);
        size_t ipos = 0;
        while (isblank(line[ipos])) {
            if (ipos < l)
                ipos++;
        }
        std::string sbuf(line + ipos);
        // don't process pure comment lines
        if (sbuf.front() == '!' || sbuf.front() == '$')
            continue;
        // section name contained in line?
        size_t npos = sbuf.find(sectName);
        if (npos != std::string::npos) {
            ret = true;
            break;
        }
    }
    return ret;
}

void ChPac02Tire::LoadSectionUnits(FILE* fp) {
    bool ok = FindSectionStart("[UNITS]", fp);
    if (!ok) {
        std::cerr << "Desired section [UNITS] not found.\n";
        return;
    }
    while (!feof(fp)) {
        char line[201];
        fgets(line, 200, fp);  // buffer one line
        // remove leading white space
        size_t l = strlen(line);
        size_t ipos = 0;
        while (isblank(line[ipos])) {
            if (ipos < l)
                ipos++;
        }
        std::string sbuf(line + ipos);
        // skip pure comment lines
        if (sbuf.front() == '!' || sbuf.front() == '$')
            continue;
        // leave, since a new section is reached
        if (sbuf.front() == '[')
            break;
        // this should be a data line
        // there can be a trailing comment
        size_t trpos = sbuf.find_first_of("$");
        if (trpos != std::string::npos) {
            sbuf = sbuf.substr(0, trpos - 1);
        }
        std::string skey, sval;
        size_t eqpos = sbuf.find_first_of("=");
        if (eqpos != std::string::npos) {
            skey = sbuf.substr(0, eqpos - 1);
        }
        size_t bpos = skey.find_first_of(' ');
        if (bpos != std::string::npos) {
            skey = skey.substr(0, bpos);
        }
        sval = sbuf.substr(eqpos + 1);
        size_t a1pos = sval.find_first_of("'");
        size_t a2pos = sval.find_last_of("'");
        if (a1pos == std::string::npos) {
            // unprocessable input
            continue;
        }
        sval = sval.substr(a1pos + 1, a2pos - a1pos - 1);
        // change letters to upper case
        std::transform(sval.begin(), sval.end(), sval.begin(), ::toupper);
        if (skey.compare("LENGTH") == 0) {
            if (sval.compare("METER") == 0) {
                m_par.u_length = 1.0;
            } else if (sval.compare("MM") == 0) {
                m_par.u_length = 0.001;
            } else if (sval.compare("CM") == 0) {
                m_par.u_length = 0.01;
            } else if (sval.compare("KM") == 0) {
                m_par.u_length = 1000.0;
            } else if (sval.compare("MILE") == 0) {
                m_par.u_length = 1609.35;
            } else if (sval.compare("FOOT") == 0) {
                m_par.u_length = 0.3048;
            } else if (sval.compare("IN") == 0) {
                m_par.u_length = 0.0254;
            } else {
                std::cerr << "No unit conversion for " << skey << "=" << sval << "\n";
            }
        } else if (skey.compare("TIME") == 0) {
            if (sval.compare("MILLI") == 0) {
                m_par.u_time = 0.001;
            } else if (sval.compare("SEC") == 0 || sval.compare("SECOND") == 0) {
                m_par.u_time = 1.0;
            } else if (sval.compare("MIN") == 0) {
                m_par.u_time = 60.0;
            } else if (sval.compare("HOUR") == 0) {
                m_par.u_time = 3600;
            } else {
                std::cerr << "No unit conversion for " << skey << "=" << sval << "\n";
            }
        } else if (skey.compare("ANGLE") == 0) {
            if (sval.compare("DEG") == 0) {
                m_par.u_angle = 0.0174532925;
            } else if (sval.compare("RAD") == 0 || sval.compare("RADIAN") == 0 || sval.compare("RADIANS") == 0) {
                m_par.u_angle = 1.0;
            } else {
                std::cerr << "No unit conversion for " << skey << "=" << sval << "\n";
            }
        } else if (skey.compare("MASS") == 0) {
            if (sval.compare("KG") == 0) {
                m_par.u_mass = 1.0;
            } else if (sval.compare("GRAM") == 0) {
                m_par.u_mass = 0.001;
            } else if (sval.compare("POUND_MASS") == 0) {
                m_par.u_mass = 0.45359237;
            } else if (sval.compare("KPOUND_MASS") == 0) {
                m_par.u_mass = 0.45359237 / 1000.0;
            } else if (sval.compare("SLUG") == 0) {
                m_par.u_mass = 14.593902937;
            } else if (sval.compare("OUNCE_MASS") == 0) {
                m_par.u_mass = 0.0283495231;
            } else {
                std::cerr << "No unit conversion for " << skey << "=" << sval << "\n";
            }
        } else if (skey.compare("FORCE") == 0) {
            if (sval.compare("N") == 0 || sval.compare("NEWTON") == 0) {
                m_par.u_force = 1.0;
            } else if (sval.compare("KN") == 0 || sval.compare("KNEWTON") == 0) {
                m_par.u_force = 0.001;
            } else if (sval.compare("POUND_FORCE") == 0) {
                m_par.u_force = 4.4482216153;
            } else if (sval.compare("KPOUND_FORCE") == 0) {
                m_par.u_force = 4.4482216153 / 1000.0;
            } else if (sval.compare("DYNE") == 0) {
                m_par.u_force = 0.00001;
            } else if (sval.compare("OUNCE_FORCE") == 0) {
                m_par.u_force = 0.278013851;
            } else if (sval.compare("KG_FORCE") == 0) {
                m_par.u_force = 9.80665;
            } else {
                std::cerr << "No unit conversion for " << skey << "=" << sval << "\n";
            }
        } else if (skey.compare("PRESSURE") == 0) {
            if (sval.compare("PASCAL") == 0 || sval.compare("PA") == 0) {
                m_par.u_pressure = 1.0;
            } else if (sval.compare("KPASCAL") == 0 || sval.compare("KPA") == 0) {
                m_par.u_pressure = 1000.0;
            } else if (sval.compare("BAR") == 0) {
                m_par.u_pressure = 1.0e5;
            } else if (sval.compare("PSI") == 0) {
                m_par.u_pressure = 6894.7572932;
            } else if (sval.compare("KSI") == 0) {
                m_par.u_pressure = 6894757.2932;
            }
        }
    }
    m_par.u_speed = m_par.u_length / m_par.u_time;
    m_par.u_inertia = m_par.u_mass * m_par.u_length * m_par.u_length;
    m_par.u_stiffness = m_par.u_force / m_par.u_length;
    m_par.u_damping = m_par.u_force / m_par.u_speed;
}

void ChPac02Tire::LoadSectionModel(FILE* fp) {
    bool ok = FindSectionStart("[MODEL]", fp);
    if (!ok) {
        std::cerr << "Desired section [MODEL] not found.\n";
        return;
    }
    while (!feof(fp)) {
        char line[201];
        fgets(line, 200, fp);  // buffer one line
        // remove leading white space
        size_t l = strlen(line);
        size_t ipos = 0;
        while (isblank(line[ipos])) {
            if (ipos < l)
                ipos++;
        }
        std::string sbuf(line + ipos);
        // skip pure comment lines
        if (sbuf.front() == '!' || sbuf.front() == '$')
            continue;
        // leave, since a new section is reached
        if (sbuf.front() == '[')
            break;
        // this should be a data line
        // there can be a trailing comment
        size_t trpos = sbuf.find_first_of("$");
        if (trpos != std::string::npos) {
            sbuf = sbuf.substr(0, trpos - 1);
        }
        // not all entries are of numerical type!
        size_t eqpos = sbuf.find_first_of("=");
        if (eqpos == std::string::npos)
            continue;
        std::string skey, sval;
        skey = sbuf.substr(0, eqpos);
        sval = sbuf.substr(eqpos + 1);
        size_t sppos = skey.find_first_of(" ");
        if (sppos != std::string::npos) {
            skey = skey.substr(0, sppos);
        }
        if (skey.compare("PROPERTY_FILE_FORMAT") == 0) {
            size_t a1pos = sval.find_first_of("'");
            size_t a2pos = sval.find_last_of("'");
            sval = sval.substr(a1pos, a2pos - a1pos + 1);
            if (sval.compare("'PAC2002'") != 0 && sval.compare("'MF_05'") != 0) {
                std::cerr << "FATAL: unknown file format " << sval << std::endl;
                throw std::runtime_error("FATAL: unknown file format " + sval);
            }
        }
        if (skey.compare("TYRESIDE") == 0) {
            size_t a1pos = sval.find_first_of("'");
            size_t a2pos = sval.find_last_of("'");
            sval = sval.substr(a1pos, a2pos - a1pos + 1);
            if (sval.compare("'LEFT'") == 0 || sval.compare("'UNKNOWN'") == 0) {
                m_measured_side = LEFT;
            } else {
                m_measured_side = RIGHT;
            }
        }
        if (skey.compare("FE_METHOD") == 0) {
            size_t a1pos = sval.find_first_of("'");
            size_t a2pos = sval.find_last_of("'");
            sval = sval.substr(a1pos, a2pos - a1pos + 1);
            if (sval.compare("'NO'") == 0 || sval.compare("'no'") == 0) {
                m_use_friction_ellipsis = false;
                if (m_verbose)
                    std::cout << "Friction Ellipsis Method switched off, relying on Pac02 parameters!\n";
            }
        }
        if (skey.compare("USE_MODE") == 0) {
            m_par.USE_MODE = stoi(sval);
            switch (m_par.USE_MODE) {
                default:
                case 0:
                    m_use_mode = m_par.USE_MODE;
                    if (m_verbose)
                        std::cout << "Only Vertical Force Fz will be calculated!\n";
                    break;
                case 1:
                    m_use_mode = m_par.USE_MODE;
                    if (m_verbose)
                        std::cout << "Only Forces Fx and Fz will be calculated!\n";
                    break;
                case 2:
                    m_use_mode = m_par.USE_MODE;
                    if (m_verbose)
                        std::cout << "Only Forces Fy and Fz will be calculated!\n";
                    break;
                case 3:
                    m_use_mode = m_par.USE_MODE;
                    if (m_verbose)
                        std::cout << "Uncombined Force calculation!\n";
                    break;
                case 4:
                    m_use_mode = m_par.USE_MODE;
                    if (m_verbose)
                        std::cout << "Combined Force calculation!\n";
                    break;
            }
        }
        if (skey.compare("FITTYP") == 0) {
            m_par.FITTYP = stoi(sval);
        }
        if (skey.compare("VXLOW") == 0) {
            m_par.VXLOW = stod(sval);
        }
        if (skey.compare("LONGVL") == 0) {
            m_par.LONGVL = stod(sval);
        }
    }
}

void ChPac02Tire::LoadSectionDimension(FILE* fp) {
    bool ok = FindSectionStart("[DIMENSION]", fp);
    if (!ok) {
        std::cerr << "Desired section [DIMENSION] not found.\n";
        return;
    }
    while (!feof(fp)) {
        char line[201];
        fgets(line, 200, fp);  // buffer one line
        // remove leading white space
        size_t l = strlen(line);
        size_t ipos = 0;
        while (isblank(line[ipos])) {
            if (ipos < l)
                ipos++;
        }
        std::string sbuf(line + ipos);
        // skip pure comment lines
        if (sbuf.front() == '!' || sbuf.front() == '$')
            continue;
        // leave, since a new section is reached
        if (sbuf.front() == '[')
            break;
        // this should be a data line
        // there can be a trailing comment
        size_t trpos = sbuf.find_first_of("$");
        if (trpos != std::string::npos) {
            sbuf = sbuf.substr(0, trpos - 1);
        }
        // not all entries are of numerical type!
        size_t eqpos = sbuf.find_first_of("=");
        if (eqpos == std::string::npos)
            continue;
        std::string skey, sval;
        skey = sbuf.substr(0, eqpos);
        sval = sbuf.substr(eqpos + 1);
        size_t sppos = skey.find_first_of(" ");
        if (sppos != std::string::npos) {
            skey = skey.substr(0, sppos);
        }
        if (skey.compare("UNLOADED_RADIUS") == 0) {
            m_par.UNLOADED_RADIUS = m_par.u_length * stod(sval);
        }
        if (skey.compare("WIDTH") == 0) {
            m_par.WIDTH = m_par.u_length * stod(sval);
        }
        if (skey.compare("ASPECT_RATIO") == 0) {
            m_par.ASPECT_RATIO = stod(sval);
        }
        if (skey.compare("RIM_RADIUS") == 0) {
            m_par.RIM_RADIUS = m_par.u_length * stod(sval);
        }
        if (skey.compare("RIM_WIDTH") == 0) {
            m_par.RIM_WIDTH = m_par.u_length * stod(sval);
        }
    }
}

void ChPac02Tire::LoadSectionVertical(FILE* fp) {
    bool ok = FindSectionStart("[VERTICAL]", fp);
    if (!ok) {
        std::cerr << "Desired section [VERTICAL] not found.\n";
        return;
    }
    while (!feof(fp)) {
        char line[201];
        fgets(line, 200, fp);  // buffer one line
        // remove leading white space
        size_t l = strlen(line);
        size_t ipos = 0;
        while (isblank(line[ipos])) {
            if (ipos < l)
                ipos++;
        }
        std::string sbuf(line + ipos);
        // skip pure comment lines
        if (sbuf.front() == '!' || sbuf.front() == '$')
            continue;
        // leave, since a new section is reached
        if (sbuf.front() == '[')
            break;
        // this should be a data line
        // there can be a trailing comment
        size_t trpos = sbuf.find_first_of("$");
        if (trpos != std::string::npos) {
            sbuf = sbuf.substr(0, trpos - 1);
        }
        // not all entries are of numerical type!
        size_t eqpos = sbuf.find_first_of("=");
        if (eqpos == std::string::npos)
            continue;
        std::string skey, sval;
        skey = sbuf.substr(0, eqpos);
        sval = sbuf.substr(eqpos + 1);
        size_t sppos = skey.find_first_of(" ");
        if (sppos != std::string::npos) {
            skey = skey.substr(0, sppos);
        }
        if (skey.compare("VERTICAL_STIFFNESS") == 0) {
            m_par.VERTICAL_STIFFNESS = m_par.u_stiffness * stod(sval);
        }
        if (skey.compare("VERTICAL_DAMPING") == 0) {
            m_par.VERTICAL_DAMPING = m_par.u_damping * stod(sval);
        }
        if (skey.compare("BREFF") == 0) {
            m_par.BREFF = stod(sval);
        }
        if (skey.compare("DREFF") == 0) {
            m_par.DREFF = stod(sval);
        }
        if (skey.compare("FREFF") == 0) {
            m_par.FREFF = stod(sval);
        }
        if (skey.compare("FNOMIN") == 0) {
            m_par.FNOMIN = m_par.u_force * stod(sval);
        }
        if (skey.compare("TIRE_MASS") == 0) {
            m_par.TIRE_MASS = m_par.u_mass * stod(sval);
        }
        if (skey.compare("QFZ1") == 0) {
            m_par.QFZ1 = stod(sval);
        }
        if (skey.compare("QFZ2") == 0) {
            m_par.QFZ2 = stod(sval);
        }
        if (skey.compare("QFZ3") == 0) {
            m_par.QFZ3 = stod(sval);
        }
        if (skey.compare("QPFZ1") == 0) {
            m_par.QPFZ1 = stod(sval);
        }
        if (skey.compare("QV2") == 0) {
            m_par.QV2 = stod(sval);
        }
    }
}

void ChPac02Tire::LoadSectionScaling(FILE* fp) {
    bool ok = FindSectionStart("[SCALING_COEFFICIENTS]", fp);
    if (!ok) {
        std::cerr << "Desired section [SCALING_COEFFICIENTS] not found.\n";
        return;
    }
    while (!feof(fp)) {
        char line[201];
        fgets(line, 200, fp);  // buffer one line
        // remove leading white space
        size_t l = strlen(line);
        size_t ipos = 0;
        while (isblank(line[ipos])) {
            if (ipos < l)
                ipos++;
        }
        std::string sbuf(line + ipos);
        // skip pure comment lines
        if (sbuf.front() == '!' || sbuf.front() == '$')
            continue;
        // leave, since a new section is reached
        if (sbuf.front() == '[')
            break;
        // this should be a data line
        // there can be a trailing comment
        size_t trpos = sbuf.find_first_of("$");
        if (trpos != std::string::npos) {
            sbuf = sbuf.substr(0, trpos - 1);
        }
        // not all entries are of numerical type!
        size_t eqpos = sbuf.find_first_of("=");
        if (eqpos == std::string::npos)
            continue;
        std::string skey, sval;
        skey = sbuf.substr(0, eqpos);
        sval = sbuf.substr(eqpos + 1);
        size_t sppos = skey.find_first_of(" ");
        if (sppos != std::string::npos) {
            skey = skey.substr(0, sppos);
        }
        if (skey.compare("LFZO") == 0) {
            m_par.LFZO = stod(sval);
        }
        if (skey.compare("LCX") == 0) {
            m_par.LCX = stod(sval);
        }
        if (skey.compare("LMUX") == 0) {
            m_par.LMUX = stod(sval);
        }
        if (skey.compare("LEX") == 0) {
            m_par.LEX = stod(sval);
        }
        if (skey.compare("LKX") == 0) {
            m_par.LKX = stod(sval);
        }
        if (skey.compare("LHX") == 0) {
            m_par.LHX = stod(sval);
        }
        if (skey.compare("LVX") == 0) {
            m_par.LVX = stod(sval);
        }
        if (skey.compare("LCY") == 0) {
            m_par.LCY = stod(sval);
        }
        if (skey.compare("LMUY") == 0) {
            m_par.LMUY = stod(sval);
        }
        if (skey.compare("LEY") == 0) {
            m_par.LEY = stod(sval);
        }
        if (skey.compare("LKY") == 0) {
            m_par.LKY = stod(sval);
        }
        if (skey.compare("LHY") == 0) {
            m_par.LHY = stod(sval);
        }
        if (skey.compare("LVY") == 0) {
            m_par.LVY = stod(sval);
        }
        if (skey.compare("LGAY") == 0) {
            m_par.LGAY = stod(sval);
        }
        if (skey.compare("LTR") == 0) {
            m_par.LTR = stod(sval);
        }
        if (skey.compare("LRES") == 0) {
            m_par.LRES = stod(sval);
        }
        if (skey.compare("LGAZ") == 0) {
            m_par.LGAZ = stod(sval);
        }
        if (skey.compare("LXAL") == 0) {
            m_par.LXAL = stod(sval);
        }
        if (skey.compare("LYKA") == 0) {
            m_par.LYKA = stod(sval);
        }
        if (skey.compare("LVYKA") == 0) {
            m_par.LVYKA = stod(sval);
        }
        if (skey.compare("LS") == 0) {
            m_par.LS = stod(sval);
        }
        if (skey.compare("LSGKP") == 0) {
            m_par.LSGKP = stod(sval);
        }
        if (skey.compare("LSGAL") == 0) {
            m_par.LSGAL = stod(sval);
        }
        if (skey.compare("LGYR") == 0) {
            m_par.LGYR = stod(sval);
        }
        if (skey.compare("LMX") == 0) {
            m_par.LMX = stod(sval);
        }
        if (skey.compare("LMY") == 0) {
            m_par.LMY = stod(sval);
        }
        if (skey.compare("LIP") == 0) {
            m_par.LIP = stod(sval);
        }
    }
}

void ChPac02Tire::LoadSectionLongitudinal(FILE* fp) {
    bool ok = FindSectionStart("[LONGITUDINAL_COEFFICIENTS]", fp);
    if (!ok) {
        std::cerr << "Desired section [LONGITUDINAL_COEFFICIENTS] not found.\n";
        return;
    }
    while (!feof(fp)) {
        char line[201];
        fgets(line, 200, fp);  // buffer one line
        // remove leading white space
        size_t l = strlen(line);
        size_t ipos = 0;
        while (isblank(line[ipos])) {
            if (ipos < l)
                ipos++;
        }
        std::string sbuf(line + ipos);
        // skip pure comment lines
        if (sbuf.front() == '!' || sbuf.front() == '$')
            continue;
        // leave, since a new section is reached
        if (sbuf.front() == '[')
            break;
        // this should be a data line
        // there can be a trailing comment
        size_t trpos = sbuf.find_first_of("$");
        if (trpos != std::string::npos) {
            sbuf = sbuf.substr(0, trpos - 1);
        }
        // not all entries are of numerical type!
        size_t eqpos = sbuf.find_first_of("=");
        if (eqpos == std::string::npos)
            continue;
        std::string skey, sval;
        skey = sbuf.substr(0, eqpos);
        sval = sbuf.substr(eqpos + 1);
        size_t sppos = skey.find_first_of(" ");
        if (sppos != std::string::npos) {
            skey = skey.substr(0, sppos);
        }
        if (skey.compare("PCX1") == 0) {
            m_par.PCX1 = stod(sval);
        }
        if (skey.compare("PDX1") == 0) {
            m_par.PDX1 = stod(sval);
        }
        if (skey.compare("PDX2") == 0) {
            m_par.PDX2 = stod(sval);
        }
        if (skey.compare("PEX1") == 0) {
            m_par.PEX1 = stod(sval);
        }
        if (skey.compare("PEX2") == 0) {
            m_par.PEX2 = stod(sval);
        }
        if (skey.compare("PEX3") == 0) {
            m_par.PEX3 = stod(sval);
        }
        if (skey.compare("PEX4") == 0) {
            m_par.PEX4 = stod(sval);
        }
        if (skey.compare("PKX1") == 0) {
            m_par.PKX1 = stod(sval);
        }
        if (skey.compare("PKX2") == 0) {
            m_par.PKX2 = stod(sval);
        }
        if (skey.compare("PKX3") == 0) {
            m_par.PKX3 = stod(sval);
        }
        if (skey.compare("PHX1") == 0) {
            m_par.PHX1 = stod(sval);
        }
        if (skey.compare("PHX2") == 0) {
            m_par.PHX2 = stod(sval);
        }
        if (skey.compare("PVX1") == 0) {
            m_par.PVX1 = stod(sval);
        }
        if (skey.compare("PVX2") == 0) {
            m_par.PVX2 = stod(sval);
        }
        if (skey.compare("RBX1") == 0) {
            m_par.RBX1 = stod(sval);
        }
        if (skey.compare("RBX2") == 0) {
            m_par.RBX2 = stod(sval);
        }
        if (skey.compare("RCX1") == 0) {
            m_par.RCX1 = stod(sval);
        }
        if (skey.compare("RHX1") == 0) {
            m_par.RHX1 = stod(sval);
        }
        if (skey.compare("PTX1") == 0) {
            m_par.PTX1 = stod(sval);
        }
        if (skey.compare("PTX2") == 0) {
            m_par.PTX2 = stod(sval);
        }
        if (skey.compare("PTX3") == 0) {
            m_par.PTX3 = stod(sval);
        }
        if (skey.compare("PPX1") == 0) {
            m_par.PPX1 = stod(sval);
        }
        if (skey.compare("PPX2") == 0) {
            m_par.PPX2 = stod(sval);
        }
        if (skey.compare("PPX3") == 0) {
            m_par.PPX3 = stod(sval);
        }
        if (skey.compare("PPX4") == 0) {
            m_par.PPX4 = stod(sval);
        }
    }
}

void ChPac02Tire::LoadSectionOverturning(FILE* fp) {
    bool ok = FindSectionStart("[OVERTURNING_COEFFICIENTS]", fp);
    if (!ok) {
        std::cerr << "Desired section [OVERTURNING_COEFFICIENTS] not found.\n";
        return;
    }
    while (!feof(fp)) {
        char line[201];
        fgets(line, 200, fp);  // buffer one line
        // remove leading white space
        size_t l = strlen(line);
        size_t ipos = 0;
        while (isblank(line[ipos])) {
            if (ipos < l)
                ipos++;
        }
        std::string sbuf(line + ipos);
        // skip pure comment lines
        if (sbuf.front() == '!' || sbuf.front() == '$')
            continue;
        // leave, since a new section is reached
        if (sbuf.front() == '[')
            break;
        // this should be a data line
        // there can be a trailing comment
        size_t trpos = sbuf.find_first_of("$");
        if (trpos != std::string::npos) {
            sbuf = sbuf.substr(0, trpos - 1);
        }
        // not all entries are of numerical type!
        size_t eqpos = sbuf.find_first_of("=");
        if (eqpos == std::string::npos)
            continue;
        std::string skey, sval;
        skey = sbuf.substr(0, eqpos);
        sval = sbuf.substr(eqpos + 1);
        size_t sppos = skey.find_first_of(" ");
        if (sppos != std::string::npos) {
            skey = skey.substr(0, sppos);
        }
        if (skey.compare("QSX1") == 0) {
            m_par.QSX1 = stod(sval);
        }
        if (skey.compare("QSX2") == 0) {
            m_par.QSX2 = stod(sval);
        }
        if (skey.compare("QSX3") == 0) {
            m_par.QSX3 = stod(sval);
        }
        if (skey.compare("QSX4") == 0) {
            m_par.QSX4 = stod(sval);
        }
        if (skey.compare("QSX5") == 0) {
            m_par.QSX5 = stod(sval);
        }
        if (skey.compare("QSX6") == 0) {
            m_par.QSX6 = stod(sval);
        }
        if (skey.compare("QSX7") == 0) {
            m_par.QSX7 = stod(sval);
        }
        if (skey.compare("QSX8") == 0) {
            m_par.QSX8 = stod(sval);
        }
        if (skey.compare("QSX9") == 0) {
            m_par.QSX9 = stod(sval);
        }
        if (skey.compare("QSX10") == 0) {
            m_par.QSX10 = stod(sval);
        }
        if (skey.compare("QSX11") == 0) {
            m_par.QSX11 = stod(sval);
        }
        if (skey.compare("QPX1") == 0) {
            m_par.QPX1 = stod(sval);
        }
    }
}

void ChPac02Tire::LoadSectionLateral(FILE* fp) {
    bool ok = FindSectionStart("[LATERAL_COEFFICIENTS]", fp);
    if (!ok) {
        std::cerr << "Desired section [LATERAL_COEFFICIENTS] not found.\n";
        return;
    }
    while (!feof(fp)) {
        char line[201];
        fgets(line, 200, fp);  // buffer one line
        // remove leading white space
        size_t l = strlen(line);
        size_t ipos = 0;
        while (isblank(line[ipos])) {
            if (ipos < l)
                ipos++;
        }
        std::string sbuf(line + ipos);
        // skip pure comment lines
        if (sbuf.front() == '!' || sbuf.front() == '$')
            continue;
        // leave, since a new section is reached
        if (sbuf.front() == '[')
            break;
        // this should be a data line
        // there can be a trailing comment
        size_t trpos = sbuf.find_first_of("$");
        if (trpos != std::string::npos) {
            sbuf = sbuf.substr(0, trpos - 1);
        }
        // not all entries are of numerical type!
        size_t eqpos = sbuf.find_first_of("=");
        if (eqpos == std::string::npos)
            continue;
        std::string skey, sval;
        skey = sbuf.substr(0, eqpos);
        sval = sbuf.substr(eqpos + 1);
        size_t sppos = skey.find_first_of(" ");
        if (sppos != std::string::npos) {
            skey = skey.substr(0, sppos);
        }
        if (skey.compare("PCY1") == 0) {
            m_par.PCY1 = stod(sval);
        }
        if (skey.compare("PDY1") == 0) {
            m_par.PDY1 = stod(sval);
        }
        if (skey.compare("PDY2") == 0) {
            m_par.PDY2 = stod(sval);
        }
        if (skey.compare("PDY3") == 0) {
            m_par.PDY3 = stod(sval);
        }
        if (skey.compare("PEY1") == 0) {
            m_par.PEY1 = stod(sval);
        }
        if (skey.compare("PEY2") == 0) {
            m_par.PEY2 = stod(sval);
        }
        if (skey.compare("PEY3") == 0) {
            m_par.PEY3 = stod(sval);
        }
        if (skey.compare("PEY4") == 0) {
            m_par.PEY4 = stod(sval);
        }
        if (skey.compare("PKY1") == 0) {
            m_par.PKY1 = stod(sval);
        }
        if (skey.compare("PKY2") == 0) {
            m_par.PKY2 = stod(sval);
        }
        if (skey.compare("PKY3") == 0) {
            m_par.PKY3 = stod(sval);
        }
        if (skey.compare("PHY1") == 0) {
            m_par.PHY1 = stod(sval);
        }
        if (skey.compare("PHY2") == 0) {
            m_par.PHY2 = stod(sval);
        }
        if (skey.compare("PHY3") == 0) {
            m_par.PHY3 = stod(sval);
        }
        if (skey.compare("PVY1") == 0) {
            m_par.PVY1 = stod(sval);
        }
        if (skey.compare("PVY2") == 0) {
            m_par.PVY2 = stod(sval);
        }
        if (skey.compare("PVY3") == 0) {
            m_par.PVY3 = stod(sval);
        }
        if (skey.compare("PVY4") == 0) {
            m_par.PVY4 = stod(sval);
        }
        if (skey.compare("RBY1") == 0) {
            m_par.RBY1 = stod(sval);
        }
        if (skey.compare("RBY2") == 0) {
            m_par.RBY2 = stod(sval);
        }
        if (skey.compare("RBY3") == 0) {
            m_par.RBY3 = stod(sval);
        }
        if (skey.compare("RCY1") == 0) {
            m_par.RCY1 = stod(sval);
        }
        if (skey.compare("RHY1") == 0) {
            m_par.RHY1 = stod(sval);
        }
        if (skey.compare("RVY1") == 0) {
            m_par.RVY1 = stod(sval);
        }
        if (skey.compare("RVY2") == 0) {
            m_par.RVY2 = stod(sval);
        }
        if (skey.compare("RVY3") == 0) {
            m_par.RVY3 = stod(sval);
        }
        if (skey.compare("RVY4") == 0) {
            m_par.RVY4 = stod(sval);
        }
        if (skey.compare("RVY5") == 0) {
            m_par.RVY5 = stod(sval);
        }
        if (skey.compare("RVY6") == 0) {
            m_par.RVY6 = stod(sval);
        }
        if (skey.compare("PTY1") == 0) {
            m_par.PTY1 = stod(sval);
        }
        if (skey.compare("PTY2") == 0) {
            m_par.PTY2 = stod(sval);
        }
        if (skey.compare("PPY1") == 0) {
            m_par.PPY1 = stod(sval);
        }
        if (skey.compare("PPY2") == 0) {
            m_par.PPY2 = stod(sval);
        }
        if (skey.compare("PPY3") == 0) {
            m_par.PPY3 = stod(sval);
        }
        if (skey.compare("PPY4") == 0) {
            m_par.PPY4 = stod(sval);
        }
    }
}

void ChPac02Tire::LoadSectionRolling(FILE* fp) {
    bool ok = FindSectionStart("[ROLLING_COEFFICIENTS]", fp);
    if (!ok) {
        std::cerr << "Desired section [ROLLING_COEFFICIENTS] not found.\n";
        return;
    }
    while (!feof(fp)) {
        char line[201];
        fgets(line, 200, fp);  // buffer one line
        // remove leading white space
        size_t l = strlen(line);
        size_t ipos = 0;
        while (isblank(line[ipos])) {
            if (ipos < l)
                ipos++;
        }
        std::string sbuf(line + ipos);
        // skip pure comment lines
        if (sbuf.front() == '!' || sbuf.front() == '$')
            continue;
        // leave, since a new section is reached
        if (sbuf.front() == '[')
            break;
        // this should be a data line
        // there can be a trailing comment
        size_t trpos = sbuf.find_first_of("$");
        if (trpos != std::string::npos) {
            sbuf = sbuf.substr(0, trpos - 1);
        }
        // not all entries are of numerical type!
        size_t eqpos = sbuf.find_first_of("=");
        if (eqpos == std::string::npos)
            continue;
        std::string skey, sval;
        skey = sbuf.substr(0, eqpos);
        sval = sbuf.substr(eqpos + 1);
        size_t sppos = skey.find_first_of(" ");
        if (sppos != std::string::npos) {
            skey = skey.substr(0, sppos);
        }
        if (skey.compare("QSY1") == 0) {
            m_par.QSY1 = stod(sval);
            if (m_par.QSY1 <= 0.0)
                m_par.QSY1 = 0.01;  // be sure to have some rolling resistance
        }
        if (skey.compare("QSY2") == 0) {
            m_par.QSY2 = stod(sval);
        }
        if (skey.compare("QSY3") == 0) {
            m_par.QSY3 = stod(sval);
        }
        if (skey.compare("QSY4") == 0) {
            m_par.QSY4 = stod(sval);
        }
        if (skey.compare("QSY5") == 0) {
            m_par.QSY5 = stod(sval);
        }
        if (skey.compare("QSY6") == 0) {
            m_par.QSY6 = stod(sval);
        }
        if (skey.compare("QSY7") == 0) {
            m_par.QSY7 = stod(sval);
        }
        if (skey.compare("QSY8") == 0) {
            m_par.QSY8 = stod(sval);
        }
    }
}

void ChPac02Tire::LoadSectionConditions(FILE* fp) {
    bool ok = FindSectionStart("[TIRE_CONDITIONS]", fp);
    if (!ok) {
        std::cerr << "Desired section [TIRE_CONDITIONS] not found, older Pacejka file version.\n";
        return;
    }
    while (!feof(fp)) {
        char line[201];
        fgets(line, 200, fp);  // buffer one line
        // remove leading white space
        size_t l = strlen(line);
        size_t ipos = 0;
        while (isblank(line[ipos])) {
            if (ipos < l)
                ipos++;
        }
        std::string sbuf(line + ipos);
        // skip pure comment lines
        if (sbuf.front() == '!' || sbuf.front() == '$')
            continue;
        // leave, since a new section is reached
        if (sbuf.front() == '[')
            break;
        // this should be a data line
        // there can be a trailing comment
        size_t trpos = sbuf.find_first_of("$");
        if (trpos != std::string::npos) {
            sbuf = sbuf.substr(0, trpos - 1);
        }
        // not all entries are of numerical type!
        size_t eqpos = sbuf.find_first_of("=");
        if (eqpos == std::string::npos)
            continue;
        std::string skey, sval;
        skey = sbuf.substr(0, eqpos);
        sval = sbuf.substr(eqpos + 1);
        size_t sppos = skey.find_first_of(" ");
        if (sppos != std::string::npos) {
            skey = skey.substr(0, sppos);
        }
        bool ip_ok = false;
        if (skey.compare("IP") == 0) {
            m_par.IP = m_par.u_pressure * stod(sval);
            ip_ok = true;
        }
        bool ip_nom_ok = false;
        if (skey.compare("IP_NOM") == 0) {
            m_par.IP_NOM = m_par.u_pressure * stod(sval);
            ip_nom_ok = true;
        }
        m_tire_conditions_found = ip_ok && ip_nom_ok;
    }
}

void ChPac02Tire::LoadVerticalTable(FILE* fp) {
    bool ok = FindSectionStart("[DEFLECTION_LOAD_CURVE]", fp);
    if (!ok) {
        std::cerr << "Desired section [DEFLECTION_LOAD_CURVE] not found, using linear vertical stiffness.\n";
        return;
    }
    std::vector<double> xval, yval;
    while (true) {
        char line[201];
        fgets(line, 200, fp);  // buffer one line
        if (feof(fp))
            break;
        // remove leading white space
        size_t l = strlen(line);
        size_t ipos = 0;
        while (isblank(line[ipos])) {
            if (ipos < l)
                ipos++;
        }
        std::string sbuf(line + ipos);
        // skip pure comment lines
        if (sbuf.front() == '!' || sbuf.front() == '$' || sbuf.front() == '{')
            continue;
        // leave, since a new section is reached
        if (sbuf.front() == '[')
            break;
        // this should be a data line
        // there can be a trailing comment
        size_t trpos = sbuf.find_first_of("$");
        if (trpos != std::string::npos) {
            sbuf = sbuf.substr(0, trpos - 1);
        }
        size_t sz;
        double x = m_par.u_length * stod(sbuf, &sz);
        double y = m_par.u_force * stod(sbuf.substr(sz), &sz);
        xval.push_back(x / m_par.UNLOADED_RADIUS);
        yval.push_back(y / m_par.FNOMIN);
    }
    size_t ndata = xval.size();
    Eigen::MatrixXd M(ndata, 2);
    Eigen::VectorXd r(ndata);
    for (size_t i = 0; i < ndata; i++) {
        M(i, 0) = xval[i];
        M(i, 1) = pow(xval[i], 2);
        r(i) = yval[i];
    }
    Eigen::VectorXd x = M.householderQr().solve(r);
    m_par.QFZ1 = x(0);
    m_par.QFZ2 = x(1);
    /*
    std::cout << "a = " << x(0) << "\n";
    std::cout << "b = " << x(1) << "\n";
    std::cout << "Test1 " << (x(0)*xval.back()/4.0 + x(1)*pow(xval.back()/4.0,2))*m_par.FNOMIN << "\n";
    std::cout << "Test2 " << (x(0)*xval.back()/2.0 + x(1)*pow(xval.back()/2.0,2))*m_par.FNOMIN << "\n";
    std::cout << "Test3 " << (x(0)*xval.back()*3.0/4.0 + x(1)*pow(xval.back()*3.0/4.0,2))*m_par.FNOMIN << "\n";
    std::cout << "Test2 " << (x(0)*xval.back() + x(1)*pow(xval.back(),2))*m_par.FNOMIN << "\n";
    double sum = 0.0;
    for(int i=0; i<ndata; i++) {
        double f = (m_par.QFZ1*xval[i] + m_par.QFZ2*pow(xval[i],2));
        double y = yval[i];
        double e = (f-y);
        sum += e*e;
    }
    std::cout << "SumOfSquares = " << sum/double(ndata) << "\n";
     */
    m_vertical_table_found = true;
}

void ChPac02Tire::LoadBottomingTable(FILE* fp) {
    bool ok = FindSectionStart("[BOTTOMING_CURVE]", fp);
    if (!ok) {
        std::cerr << "Desired section [BOTTOMING_CURVE] not found, no bottoming stiffness set." << std::endl;
        return;
    }
    while (true) {
        char line[201];
        fgets(line, 200, fp);  // buffer one line
        if (feof(fp))
            break;
        // remove leading white space
        size_t l = strlen(line);
        size_t ipos = 0;
        while (isblank(line[ipos])) {
            if (ipos < l)
                ipos++;
        }
        std::string sbuf(line + ipos);
        // skip pure comment lines
        if (sbuf.front() == '!' || sbuf.front() == '$' || sbuf.front() == '{')
            continue;
        // leave, since a new section is reached
        if (sbuf.front() == '[')
            break;
        // this should be a data line
        // there can be a trailing comment
        size_t trpos = sbuf.find_first_of("$");
        if (trpos != std::string::npos) {
            sbuf = sbuf.substr(0, trpos - 1);
        }
        size_t sz;
        double x = m_par.u_length * stod(sbuf, &sz);
        double y = m_par.u_force * stod(sbuf.substr(sz), &sz);
        m_bott_map.AddPoint(x, y);
    }
    if (m_bott_map.GetTable().size() >= 3)
        m_bottoming_table_found = true;
}

void ChPac02Tire::LoadSectionAligning(FILE* fp) {
    bool ok = FindSectionStart("[ALIGNING_COEFFICIENTS]", fp);
    if (!ok) {
        std::cerr << "Desired section [ALIGNING_COEFFICIENTS] not found." << std::endl;
        return;
    }
    while (!feof(fp)) {
        char line[201];
        fgets(line, 200, fp);  // buffer one line
        // remove leading white space
        size_t l = strlen(line);
        size_t ipos = 0;
        while (isblank(line[ipos])) {
            if (ipos < l)
                ipos++;
        }
        std::string sbuf(line + ipos);
        // skip pure comment lines
        if (sbuf.front() == '!' || sbuf.front() == '$')
            continue;
        // leave, since a new section is reached
        if (sbuf.front() == '[')
            break;
        // this should be a data line
        // there can be a trailing comment
        size_t trpos = sbuf.find_first_of("$");
        if (trpos != std::string::npos) {
            sbuf = sbuf.substr(0, trpos - 1);
        }
        // not all entries are of numerical type!
        size_t eqpos = sbuf.find_first_of("=");
        if (eqpos == std::string::npos)
            continue;
        std::string skey, sval;
        skey = sbuf.substr(0, eqpos);
        sval = sbuf.substr(eqpos + 1);
        size_t sppos = skey.find_first_of(" ");
        if (sppos != std::string::npos) {
            skey = skey.substr(0, sppos);
        }
        if (skey.compare("QBZ1") == 0) {
            m_par.QBZ1 = stod(sval);
        }
        if (skey.compare("QBZ2") == 0) {
            m_par.QBZ2 = stod(sval);
        }
        if (skey.compare("QBZ3") == 0) {
            m_par.QBZ3 = stod(sval);
        }
        if (skey.compare("QBZ4") == 0) {
            m_par.QBZ4 = stod(sval);
        }
        if (skey.compare("QBZ5") == 0) {
            m_par.QBZ5 = stod(sval);
        }
        if (skey.compare("QBZ9") == 0) {
            m_par.QBZ9 = stod(sval);
        }
        if (skey.compare("QCZ1") == 0) {
            m_par.QCZ1 = stod(sval);
        }
        if (skey.compare("QDZ1") == 0) {
            m_par.QDZ1 = stod(sval);
        }
        if (skey.compare("QDZ2") == 0) {
            m_par.QDZ2 = stod(sval);
        }
        if (skey.compare("QDZ3") == 0) {
            m_par.QDZ3 = stod(sval);
        }
        if (skey.compare("QDZ4") == 0) {
            m_par.QDZ4 = stod(sval);
        }
        if (skey.compare("QDZ6") == 0) {
            m_par.QDZ6 = stod(sval);
        }
        if (skey.compare("QDZ7") == 0) {
            m_par.QDZ7 = stod(sval);
        }
        if (skey.compare("QDZ8") == 0) {
            m_par.QDZ8 = stod(sval);
        }
        if (skey.compare("QDZ9") == 0) {
            m_par.QDZ9 = stod(sval);
        }
        if (skey.compare("QEZ1") == 0) {
            m_par.QEZ1 = stod(sval);
        }
        if (skey.compare("QEZ2") == 0) {
            m_par.QEZ2 = stod(sval);
        }
        if (skey.compare("QEZ3") == 0) {
            m_par.QEZ3 = stod(sval);
        }
        if (skey.compare("QEZ4") == 0) {
            m_par.QEZ4 = stod(sval);
        }
        if (skey.compare("QEZ5") == 0) {
            m_par.QEZ5 = stod(sval);
        }
        if (skey.compare("QHZ1") == 0) {
            m_par.QHZ1 = stod(sval);
        }
        if (skey.compare("QHZ2") == 0) {
            m_par.QHZ2 = stod(sval);
        }
        if (skey.compare("QHZ3") == 0) {
            m_par.QHZ3 = stod(sval);
        }
        if (skey.compare("QHZ4") == 0) {
            m_par.QHZ4 = stod(sval);
        }
        if (skey.compare("SSZ1") == 0) {
            m_par.SSZ1 = stod(sval);
        }
        if (skey.compare("SSZ2") == 0) {
            m_par.SSZ2 = stod(sval);
        }
        if (skey.compare("SSZ3") == 0) {
            m_par.SSZ3 = stod(sval);
        }
        if (skey.compare("SSZ4") == 0) {
            m_par.SSZ4 = stod(sval);
        }
        if (skey.compare("QTZ1") == 0) {
            m_par.QTZ1 = stod(sval);
        }
        if (skey.compare("QPZ1") == 0) {
            m_par.QPZ1 = stod(sval);
        }
        if (skey.compare("QPZ2") == 0) {
            m_par.QPZ2 = stod(sval);
        }
        if (skey.compare("MBELT") == 0) {
            m_par.MBELT = stod(sval);
        }
    }
}

void ChPac02Tire::Initialize(std::shared_ptr<ChWheel> wheel) {
    ChTire::Initialize(wheel);

    m_g = wheel->GetSpindle()->GetSystem()->GetGravitationalAcceleration().Length();

    // Let derived class set the MF tire parameters
    SetMFParams();

    // Build the lookup table for penetration depth as function of intersection area
    // (used only with the ChTire::ENVELOPE method for terrain-tire collision detection)
    ConstructAreaDepthTable(m_par.UNLOADED_RADIUS, m_areaDep);

    // all parameters are known now pepare mirroring
    if (m_allow_mirroring) {
        if (wheel->GetSide() != m_measured_side) {
            // we flip the sign of some parameters to compensate asymmetry
            m_par.RHX1 *= -1.0;
            m_par.QSX1 *= -1.0;
            m_par.PEY3 *= -1.0;
            m_par.PHY1 *= -1.0;
            m_par.PHY2 *= -1.0;
            m_par.PVY1 *= -1.0;
            m_par.PVY2 *= -1.0;
            m_par.RBY3 *= -1.0;
            m_par.RVY1 *= -1.0;
            m_par.RVY2 *= -1.0;
            m_par.QBZ4 *= -1.0;
            m_par.QDZ3 *= -1.0;
            m_par.QDZ6 *= -1.0;
            m_par.QDZ7 *= -1.0;
            m_par.QEZ4 *= -1.0;
            m_par.QHZ1 *= -1.0;
            m_par.QHZ2 *= -1.0;
            m_par.SSZ1 *= -1.0;
            if (m_verbose) {
                if (m_measured_side == LEFT)
                    std::cout << "Tire is measured as left tire but mounted on the right -> mirroring." << std::endl;
                else
                    std::cout << "Tire is measured as right tire but mounted on the left -> mirroring." << std::endl;
            }
        }
    }

    // Initialize contact patch state variables to 0
    m_data.normal_force = 0;
    m_states.R_eff = m_par.UNLOADED_RADIUS;
    m_states.kappa = 0;
    m_states.alpha = 0;
    m_states.gamma = 0;
    m_states.vx = 0;
    m_states.vsx = 0;
    m_states.vsy = 0;
    m_states.omega = 0;
    m_states.disc_normal = ChVector3d(0, 0, 0);
}

void ChPac02Tire::Synchronize(double time, const ChTerrain& terrain) {
    WheelState wheel_state = m_wheel->GetState();

    // Extract the wheel normal (expressed in global frame)
    ChMatrix33<> A(wheel_state.rot);
    ChVector3d disc_normal = A.GetAxisY();

    // Assuming the tire is a disc, check contact with terrain
    float mu_road;
    m_data.in_contact =
        DiscTerrainCollision(m_collision_type, terrain, wheel_state.pos, disc_normal, m_par.UNLOADED_RADIUS,
                             m_par.WIDTH, m_areaDep, m_data.frame, m_data.depth, mu_road);
    ChClampValue(mu_road, 0.1f, 1.0f);

    m_states.mu_scale = mu_road / m_mu0;  // can change with terrain conditions
    m_states.mu_road = mu_road;           // needed for access method

    // Calculate tire kinematics
    CalculateKinematics(wheel_state, m_data.frame);

    m_states.gamma = ChClamp(GetCamberAngle(), -m_gamma_limit * CH_DEG_TO_RAD, m_gamma_limit * CH_DEG_TO_RAD);

    if (m_data.in_contact) {
        // Wheel velocity in the ISO-C Frame
        ChVector3d vel = wheel_state.lin_vel;
        m_data.vel = m_data.frame.TransformDirectionParentToLocal(vel);

        // Generate normal contact force (recall, all forces are reduced to the wheel
        // center). If the resulting force is negative, the disc is moving away from
        // the terrain so fast that no contact force is generated.
        // The sign of the velocity term in the damping function is negative since
        // a positive velocity means a decreasing depth, not an increasing depth
        double Fn_mag = GetNormalStiffnessForce(m_data.depth) + GetNormalDampingForce(m_data.depth, -m_data.vel.z());

        if (Fn_mag < 0) {
            Fn_mag = 0;
            m_data.in_contact = false;  // Skip Force and moment calculations when the normal force = 0
        }

        m_data.normal_force = Fn_mag;
        // R_eff is a Rill estimation, not Pacejka. Advantage: it works well with speed = zero.
        m_states.R_eff = (2.0 * m_par.UNLOADED_RADIUS + (m_par.UNLOADED_RADIUS - m_data.depth)) / 3.0;
        m_states.vx = std::abs(m_data.vel.x());
        m_states.vsx = m_data.vel.x() - wheel_state.omega * m_states.R_eff;
        m_states.vsy = -m_data.vel.y();
        // prevent singularity for kappa, when vx == 0
        const double epsilon = 0.1;
        m_states.kappa = -m_states.vsx / (m_states.vx + epsilon);
        m_states.alpha = std::atan2(m_states.vsy, m_states.vx + epsilon);
        m_states.omega = wheel_state.omega;
        m_states.disc_normal = disc_normal;
        m_states.Fz0_prime = m_par.FNOMIN * m_par.LFZO;
        m_states.dfz0 = (Fn_mag - m_states.Fz0_prime) / m_states.Fz0_prime;
        m_states.Pi0_prime = m_par.IP_NOM * m_par.LIP;
        m_states.dpi = (m_par.IP - m_states.Pi0_prime) / m_states.Pi0_prime;
        // Ensure that kappa stays between -1 & 1
        ChClampValue(m_states.kappa, -1.0, 1.0);
        // Ensure that alpha stays between -pi()/2 & pi()/2 (a little less to prevent tan from going to infinity)
        ChClampValue(m_states.alpha, -CH_PI_2 + 0.01, CH_PI_2 - 0.01);
        // Clamp |gamma| to specified value: Limit due to tire testing, avoids erratic extrapolation. m_gamma_limit is
        // in rad too.
        ChClampValue(m_states.gamma, -m_gamma_limit, m_gamma_limit);
    } else {
        // Reset all states if the tire comes off the ground.
        m_data.normal_force = 0;
        m_states.R_eff = m_par.UNLOADED_RADIUS;
        m_states.grip_sat_x = 0;
        m_states.grip_sat_y = 0;
        m_states.kappa = 0;
        m_states.alpha = 0;
        m_states.gamma = 0;
        m_states.vx = 0;
        m_states.vsx = 0;
        m_states.vsy = 0;
        m_states.omega = 0;
        m_states.Fz0_prime = 0;
        m_states.dfz0 = 0;
        m_states.Pi0_prime = 0;
        m_states.dpi = 1;
        m_states.brx = 0;
        m_states.bry = 0;
        m_states.disc_normal = ChVector3d(0, 0, 0);
    }
}

void ChPac02Tire::Advance(double step) {
    // Set tire forces to zero.
    m_tireforce.force = ChVector3d(0, 0, 0);
    m_tireforce.moment = ChVector3d(0, 0, 0);

    // Return now if no contact.
    if (!m_data.in_contact)
        return;

    // Calculate the new force and moment values (normal force and moment have already been accounted for in
    // Synchronize()).
    // See reference for details on the calculations.
    double Fx0 = 0;  // Fx at zero/small speed
    double Fy0 = 0;  // Fy at zero/small speed
    double Fx = 0;
    double Fy = 0;
    double Fz = m_data.normal_force;
    double Mx = 0;
    double My = 0;
    double Mz = 0;
    double kappa = m_states.kappa;
    double alpha = m_states.alpha;
    double gamma = m_states.gamma;
    double frblend = ChFunctionSineStep::Eval(std::abs(m_data.vel.x()), m_frblend_begin, 0.0, m_frblend_end, 1.0);

    switch (m_use_mode) {
        case 0:
            // vertical spring & damper mode
            break;
        case 1:
            // steady state pure longitudinal slip
            CalcFxyMz(Fx, Fy, Mz, kappa, 0.0, Fz, gamma);
            My = CalcMy(Fx, Fz, gamma);
            break;
        case 2:
            // steady state pure lateral slip
            CalcFxyMz(Fx, Fy, Mz, 0.0, alpha, Fz, gamma);
            Mx = CalcMx(Fy, Fz, gamma);
            break;
        case 3:
        case 4: {
            // steady state (un)combined slip
            CombinedCoulombForces(Fx0, Fy0, Fz);
            double Fx_ss = 0, Fy_ss = 0;
            CalcFxyMz(Fx_ss, Fy_ss, Mz, kappa, alpha, Fz, gamma);
            Fx = (1.0 - frblend) * Fx0 + frblend * Fx_ss;
            Fy = (1.0 - frblend) * Fy0 + frblend * Fy_ss;
            My = CalcMy(Fx, Fz, gamma);
            Mx = CalcMx(Fy, Fz, gamma);
        } break;
    }

    // Compile the force and moment vectors so that they can be
    // transformed into the global coordinate system.
    // Convert from SAE to ISO Coordinates at the contact patch.
<<<<<<< HEAD
    m_tireforce.force = ChVector<>(Fx, -Fy, m_data.normal_force);
    std::cout << "Fx: " << Fx << std::endl;
    m_tireforce.moment = ChVector<>(Mx, -My, -Mz);
=======
    m_tireforce.force = ChVector3d(Fx, -Fy, m_data.normal_force);
    m_tireforce.moment = ChVector3d(Mx, -My, -Mz);
>>>>>>> a1f21c1b
}

double ChPac02Tire::GetLongitudinalGripSaturation() {
    return m_states.grip_sat_x;
}

double ChPac02Tire::GetLateralGripSaturation() {
    return m_states.grip_sat_y;
}

// -----------------------------------------------------------------------------

}  // end namespace vehicle
}  // namespace chrono
<|MERGE_RESOLUTION|>--- conflicted
+++ resolved
@@ -1,1856 +1,1850 @@
-// =============================================================================
-// PROJECT CHRONO - http://projectchrono.org
-//
-// Copyright (c) 2023 projectchrono.org
-// All rights reserved.
-//
-// Use of this source code is governed by a BSD-style license that can be found
-// in the LICENSE file at the top level of the distribution and at
-// http://projectchrono.org/license-chrono.txt.
-//
-// =============================================================================
-// Authors: Rainer Gericke
-// =============================================================================
-//
-// Template for a Magic Formula tire model
-//
-// ChPac02 is based on the Pacejka 2002 formulae as written in
-// Hans B. Pacejka's "Tire and Vehicle Dynamics" Third Edition, Elsevier 2012
-// ISBN: 978-0-08-097016-5
-//
-// This implementation is a small subset of the commercial product MFtire:
-//  - only steady state force/torque calculations
-//  - uncombined (use_mode = 3)
-//  - combined (use_mode = 4) via Friction Ellipsis (default) or Pacejka method
-//  - parametration is given by a TIR file (Tiem Orbit Format,
-//    ADAMS/Car compatible)
-//  - unit conversion is implemented but only tested for SI units
-//  - optional inflation pressure dependency is implemented, but not tested
-//  - this implementation could be validated for the FED-Alpha vehicle and rsp.
-//    tire data sets against KRC test results from a Nato CDT
-// =============================================================================
-
-#include <cstdio>
-#include <cstdlib>
-#include <cctype>
-#include <cstring>
-
-#include <algorithm>
-#include <cmath>
-
-#include "chrono/core/ChGlobal.h"
-#include "chrono/functions/ChFunctionSineStep.h"
-
-#include "chrono_vehicle/ChConfigVehicle.h"
-#include "chrono_vehicle/ChVehicleModelData.h"
-
-#include "chrono_vehicle/wheeled_vehicle/tire/ChPac02Tire.h"
-
-namespace chrono {
-namespace vehicle {
-
-ChPac02Tire::ChPac02Tire(const std::string& name)
-    : ChForceElementTire(name),
-      m_gamma_limit(3.0 * CH_DEG_TO_RAD),
-      m_mu0(0.8),
-      m_measured_side(LEFT),
-      m_allow_mirroring(true),
-      m_use_mode(0),
-      m_vcoulomb(1.0),
-      m_frblend_begin(1.0),
-      m_frblend_end(3.0) {
-    m_tireforce.force = ChVector3d(0, 0, 0);
-    m_tireforce.point = ChVector3d(0, 0, 0);
-    m_tireforce.moment = ChVector3d(0, 0, 0);
-}
-
-double ChPac02Tire::GetNormalStiffnessForce(double depth) const {
-    double R0 = m_par.UNLOADED_RADIUS;
-    double gamma = m_states.gamma;
-    double dpi = m_states.dpi;
-    double Fc = (1.0) *
-                (m_par.QFZ1 * depth / R0 + m_par.QFZ2 * pow(depth / R0, 2) + m_par.QFZ3 * pow(gamma, 2) * depth / R0) *
-                (1.0 + m_par.QPFZ1 * dpi) * m_par.LCZ * m_par.FNOMIN;
-    double Fb = 0;
-    if (m_bottoming_table_found)
-        Fb = m_bott_map.GetVal(depth);
-    return Fc + Fb;
-}
-
-double ChPac02Tire::GetNormalDampingForce(double depth, double velocity) const {
-    double Fd = m_par.VERTICAL_DAMPING * velocity;
-    return Fd;
-}
-
-void ChPac02Tire::CombinedCoulombForces(double& fx, double& fy, double fz) {
-    ChVector2d F;
-    /*
-     The Dahl Friction Model elastic tread blocks representated by a single bristle. At tire stand still it acts
-     like a spring which enables holding of a vehicle on a slope without creeping (hopefully). Damping terms
-     have been added to calm down the oscillations of the pure spring.
-
-     The time step h must be actually the same as for the vehicle system!
-
-     This model is experimental and needs some testing.
-
-     With bristle deformation z, Coulomb force fc, sliding velocity v and stiffness sigma we have this
-     differential equation:
-         dz/dt = v - sigma0*z*abs(v)/fc
-
-     When z is known, the friction force F can be calulated to:
-        F = sigma0 * z
-
-     For practical use some damping is needed, that leads to:
-        F = sigma0 * z + sigma1 * dz/dt
-
-     Longitudinal and lateral forces are calculated separately and then combined. For stand still a friction
-     circle is used.
-     */
-    double muscale = m_states.mu_road / m_mu0;
-    double fc = fz * muscale;
-    double h = this->m_stepsize;
-    // Longitudinal Friction Force
-    double brx_dot = m_states.vsx - m_par.sigma0 * m_states.brx * fabs(m_states.vsx) / fc;  // dz/dt
-    F.x() = -(m_par.sigma0 * m_states.brx + m_par.sigma1 * brx_dot);
-    // Lateral Friction Force
-    double bry_dot = m_states.vsy - m_par.sigma0 * m_states.bry * fabs(m_states.vsy) / fc;  // dz/dt
-    F.y() = -(m_par.sigma0 * m_states.bry + m_par.sigma1 * bry_dot);
-    // Calculate the new ODE states (implicit Euler)
-    m_states.brx = (fc * m_states.brx + fc * h * m_states.vsx) / (fc + h * m_par.sigma0 * fabs(m_states.vsx));
-    m_states.bry = (fc * m_states.bry + fc * h * m_states.vsy) / (fc + h * m_par.sigma0 * fabs(m_states.vsy));
-    // combine forces (friction circle)
-    if (F.Length() > fz * muscale) {
-        F.Normalize();
-        F *= fz * muscale;
-    }
-    fx = F.x();
-    fy = F.y();
-}
-
-void ChPac02Tire::CalcFxyMz(double& Fx, double& Fy, double& Mz, double kappa, double alpha, double Fz, double gamma) {
-    // steady state calculation
-    double Fx0 = 0;  // longitudinal steady stae force
-    double Cx = m_par.PCX1 * m_par.LCX;
-    double Shx = (m_par.PHX1 + m_par.PHX2 * m_states.dfz0) * m_par.LHX;
-    double Svx = Fz * (m_par.PVX1 + m_par.PVX2 * m_states.dfz0) * m_par.LVX * m_par.LMUX;
-    double kappa_x = kappa + Shx;
-    double gamma_x = gamma * m_par.LGAX;
-    double Ex = (m_par.PEX1 + m_par.PEX2 * m_states.dfz0 + m_par.PEX3 * pow(m_states.dfz0, 2)) *
-                (1.0 - m_par.PEX4 * ChSignum(kappa_x)) * m_par.LEX;
-    if (Ex > 1.0)
-        Ex = 1.0;
-    double mu_x = std::abs(m_states.mu_scale * (m_par.PDX1 + m_par.PDX2 * m_states.dfz0) *
-                           (1.0 + m_par.PPX3 * m_states.dpi + m_par.PPX4 * pow(m_states.dpi, 2)) *
-                           (1.0 - m_par.PDX3 * pow(gamma_x, 2)) * m_par.LMUX);
-    double Dx = mu_x * Fz;
-    double Kx = Fz * (m_par.PKX1 + m_par.PKX2 * m_states.dfz0) * exp(m_par.PKX3 * m_states.dfz0) *
-                (1.0 + m_par.PPX1 * m_states.dpi + m_par.PPX2 * pow(m_states.dpi, 2)) * m_par.LKX;
-    double Bx = Kx / (Cx * Dx + 0.1);
-    double X1 = Bx * kappa_x;
-    ChClampValue(X1, -CH_PI_2 + 0.01, CH_PI_2 - 0.01);
-    // Fx0 = Dx * sin(Cx * atan(Bx * kappa_x - Ex * (Bx * kappa_x - atan(Bx * kappa_x)))) + Svx;
-    Fx0 = Dx * sin(Cx * atan(X1 - Ex * (X1 - atan(X1)))) + Svx;
-
-    double Fy0 = 0;  // lateral steady state force
-    double gamma_y = gamma * m_par.LGAY;
-    double Cy = m_par.PCY1 * m_par.LCY;
-    double Ky0 = m_par.PKY1 * m_par.FNOMIN * (1 + m_par.PPY1 * m_states.dpi) *
-                 sin(2.0 * atan(Fz / (m_par.PKY2 * m_states.Fz0_prime * (1.0 + m_par.PPY2 * m_states.dpi)))) *
-                 m_par.LFZO * m_par.LMUY;
-    double Ky = Ky0 * (1.0 - m_par.PKY3 * fabs(gamma_y));
-    double Shy = (m_par.PHY1 + m_par.PHY2 * m_states.dfz0) * m_par.LHY + m_par.PHY3 * gamma_y * m_par.LKYG;
-    double alpha_y = alpha + Shy;
-    double Svy = Fz *
-                 ((m_par.PVY1 + m_par.PVY2 * m_states.dfz0) * m_par.LVY +
-                  (m_par.PVY3 + m_par.PVY4 * m_states.dfz0) * gamma_y * m_par.LKYG) *
-                 m_par.LMUY;
-    double Ey = (m_par.PEY1 + m_par.PEY2 * m_states.dfz0) *
-                (1.0 - (m_par.PEY3 + m_par.PEY4 * gamma_y) * ChSignum(alpha_y)) * m_par.LEY;
-    if (Ey > 1.0)
-        Ey = 1.0;
-    double mu_y = std::abs(m_states.mu_scale * (m_par.PDY1 + m_par.PDY2 * m_states.dfz0) *
-                           (1.0 + m_par.PPY3 * m_states.dpi + m_par.PPY4 * pow(m_states.dpi, 2)) *
-                           (1.0 + m_par.PDY3 * pow(gamma_y, 2)) * m_par.LMUY);
-    double Dy = mu_y * Fz;
-    double By = Ky / (Cy * Dy + 0.1);
-    double Y1 = By * alpha_y;
-    ChClampValue(Y1, -CH_PI_2 + 0.01, CH_PI_2 - 0.01);
-    // Fy0 = Dy * sin(Cy * atan(By * alpha_y - Ey * (By * alpha_y - atan(By * alpha_y)))) + Svy;
-    Fy0 = Dy * sin(Cy * atan(Y1 - Ey * (Y1 - atan(Y1)))) + Svy;
-
-    // not Pacejka: grip saturation longitudinal ------------------------
-    m_states.grip_sat_x = std::abs((Fx0 - Svx) / Fz) / std::abs(Dx / Fz);
-    ChClampValue(m_states.grip_sat_x, 0.0, 1.0);
-    //-------------------------------------------------------------------
-    // not Pacejka: grip saturation lateral -----------------------------
-    m_states.grip_sat_y = std::abs((Fy0 - Svy) / Fz) / std::abs(Dy / Fz);
-    ChClampValue(m_states.grip_sat_y, 0.0, 1.0);
-    //-------------------------------------------------------------------
-
-    double R0 = m_par.UNLOADED_RADIUS;
-    // steady state alignment torque / pneumatic trail
-    double gamma_z = gamma * m_par.LGAZ;
-    double Sht = m_par.QHZ1 + m_par.QHZ2 * m_states.dfz0 + (m_par.QHZ3 + m_par.QHZ4 * m_states.dfz0) * gamma_z;
-    double Shf = Shy + Svy / Ky;
-    double alpha_r = alpha + Shf;
-    double alpha_t = alpha + Sht;
-    double Ct = m_par.QCZ1;
-    double Bt = std::abs((m_par.QBZ1 + m_par.QBZ2 * m_states.dfz0 + m_par.QBZ3 * pow(m_states.dfz0, 2)) *
-                         (1.0 + m_par.QBZ4 * gamma_z + m_par.QBZ5 * std::abs(gamma_z)) * m_par.LKY / m_par.LMUY);
-    double Et = (m_par.QEZ1 + m_par.QEZ2 * m_states.dfz0 + m_par.QEZ3 * pow(m_states.dfz0, 2)) *
-                (1.0 + (m_par.QEZ4 + m_par.QEZ5 * gamma_z) * ((2.0 / CH_PI) * atan(Bt * Ct * alpha_t)));
-    if (Et > 1.0)
-        Et = 1.0;
-    double Dt = Fz * (m_par.QDZ1 + m_par.QDZ2 * m_states.dfz0) * (1.0 - m_par.QPZ1 * m_states.dpi) *
-                (1.0 + m_par.QDZ3 * gamma_z + m_par.QDZ4 * pow(gamma_z, 2)) * R0 / m_states.Fz0_prime * m_par.LTR;
-    // trail, uncombined forces
-    double t = Dt * (cos(Ct * atan(Bt * alpha_t - Et * (Bt * alpha_t - atan(Bt * alpha_t))))) * cos(alpha);
-    // residual moment
-    double Br = (m_par.QBZ9 * m_par.LKY / m_par.LMUY + m_par.QBZ10 * By * Cy);
-    double Dr = Fz *
-                ((m_par.QDZ6 + m_par.QDZ7 * m_states.dfz0) * m_par.LRES +
-                 (m_par.QDZ8 + m_par.QDZ9 * m_states.dfz0) * (1.0 + m_par.QPZ2 * m_states.dpi) * gamma_z) *
-                R0 * m_par.LMUY;
-    // residual moment, uncombined forces
-    const double Cr = 1.0;
-    double Mzr = Dr * cos(Cr * atan(Br * alpha_r)) * cos(alpha);
-
-    switch (m_use_mode) {
-        case 1:
-            // Fx only
-            Fx = Fx0;
-            Fy = 0;
-            Mz = 0;
-            break;
-        case 2: {
-            // Fy and Mz only
-            Fx = 0;
-            Fy = Fy0;
-            Mz = -t * Fy0 + Mzr;
-        } break;
-        case 3: {
-            // uncombined Fx, Fy, Mz calculation
-            Fx = Fx0;
-            Fy = Fy0;
-            Mz = -t * Fy0 + Mzr;
-        } break;
-        case 4: {
-            // combined Fx, Fy, Mz calculation
-            if (m_use_friction_ellipsis) {
-                // combining without rsp. Pacejka coefficients, ADAMs
-                double kappa_c = kappa + Shx + Svx / Kx;
-                double alpha_c = alpha + Shy + Svy / Ky;
-                double alpha_s = sin(alpha_c);
-                double beta = acos(std::abs(kappa_c) / hypot(kappa_c, alpha_s));
-                double mu_x_act = std::abs((Fx0 - Svx) / Fz);
-                double mu_y_act = std::abs((Fy0 - Svy) / Fz);
-                double mu_x_max = Dx / Fz;
-                double mu_y_max = Dy / Fz;
-                double mu_x_c = 1.0 / hypot(1.0 / mu_x_act, tan(beta) / mu_y_max);
-                double mu_y_c = tan(beta) / hypot(1.0 / mu_x_max, tan(beta) / mu_y_act);
-                Fx = Fx0 * mu_x_c / mu_x_act;
-                Fy = Fy0 * mu_y_c / mu_y_act;
-                Mz = -t * Fy + Mzr;
-            } else {
-                // use rsp. Pacejka coefficients for combining
-                double Shxa = m_par.RHX1;
-                double Cxa = m_par.RCX1;
-                double alpha_s = alpha + Shxa;
-                double Exa = m_par.REX1 + m_par.REX2 * m_states.dfz0;
-                if (Exa > 1.0)
-                    Exa = 1.0;
-                double Bxa = std::abs(m_par.RBX1 * cos(atan(m_par.RBX2 * kappa)) * m_par.LXAL);
-                ////double Dxa = Fx0 / cos(Cxa * atan(Bxa * Shxa - Exa * (Bxa * Shxa - atan(Bxa * Shxa))));
-                double Gxa = cos(Cxa * atan(Bxa * alpha_s - Exa * (Bxa * alpha_s - atan(Bxa * alpha_s)))) /
-                             cos(Cxa * atan(Bxa * Shxa - Exa * (Bxa * Shxa - atan(Bxa * Shxa))));
-                Fx = Fx0 * Gxa;
-
-                double Shyk = m_par.RHY1 + m_par.RHY2 * m_states.dfz0;
-                double kappa_s = kappa + Shyk;
-                double Cyk = m_par.RCY1;
-                double Eyk = m_par.REY1 + m_par.REY2 * m_states.dfz0;
-                if (Eyk > 1.0)
-                    Eyk = 1.0;
-                double Byk = m_par.RBY1 * cos(atan(m_par.RBY2 * (alpha - m_par.RBY3))) * m_par.LYKA;
-                double Dvyk = mu_y * Fz * (m_par.RVY1 + m_par.RVY2 * m_states.dfz0 + m_par.RVY3 * gamma) *
-                              cos(atan(m_par.RVY4 * alpha));
-                double Svyk = Dvyk * sin(m_par.RVY5 * atan(m_par.RVY6 * kappa)) * m_par.LVYKA;
-                double Gyk = cos(Cyk * atan(Byk * kappa_s - Eyk * (Byk * kappa_s - atan(Byk * kappa_s)))) /
-                             cos(Cyk * atan(Byk * Shyk - Eyk * (Byk * Shyk - atan(Byk * Shyk))));
-                Fy = Fy0 * Gyk + Svyk;
-
-                double alpha_teq = atan(sqrt(pow(tan(alpha_t), 2) + pow(Kx / Ky, 2) * pow(kappa, 2))) * ChSignum(kappa);
-                double alpha_req =
-                    atan(sqrt(pow(tan(alpha_r), 2) + pow(Kx / Ky, 2) * pow(kappa, 2))) * ChSignum(alpha_r);
-                // trail combined forces
-                double tc =
-                    Dt * (cos(Ct * atan(Bt * alpha_teq - Et * (Bt * alpha_teq - atan(Bt * alpha_teq))))) * cos(alpha);
-                // residual moment
-                double s = (m_par.SSZ1 + m_par.SSZ2 * Fy / m_states.Fz0_prime +
-                            (m_par.SSZ3 + m_par.SSZ4 * m_states.dfz0) * gamma) *
-                           R0 * m_par.LS;
-                // residual moment, combined forces
-                double Mzrc = Dr * cos(Cr * atan(Br * alpha_req)) * cos(alpha);
-                double Fy_prime = Fy - Svyk;
-                Mz = -tc * Fy_prime + Mzrc + s * Fx;
-            }
-        } break;
-    }
-}
-
-double ChPac02Tire::CalcSigmaK(double Fz) {
-    double R0 = m_par.UNLOADED_RADIUS;
-    return Fz * (m_par.PTX1 + m_par.PTX2 * m_states.dfz0) * exp(m_par.PTX3 * m_states.dfz0) *
-           (R0 / m_states.Fz0_prime) * m_par.LSGKP;
-}
-
-double ChPac02Tire::CalcSigmaA(double Fz) {
-    double R0 = m_par.UNLOADED_RADIUS;
-    return m_par.PTY1 * sin(2.0 * atan(Fz / (m_par.PTY2 * m_par.FNOMIN * m_par.LFZO))) *
-           (1.0 - m_par.PKY3 * fabs(m_states.gamma)) * (R0 * m_par.LFZO) * m_par.LSGAL;
-}
-
-double ChPac02Tire::CalcMx(double Fy, double Fz, double gamma) {
-    double Mx =
-        m_par.UNLOADED_RADIUS * Fz *
-        (m_par.QSX3 * Fy / m_states.Fz0_prime +
-         m_par.QSX4 * cos(m_par.QSX5 * atan(pow(Fz / m_states.Fz0_prime, 2))) *
-             sin(m_par.QSX7 * gamma + m_par.QSX8 * atan(m_par.QSX9 * Fy / m_states.Fz0_prime)) +
-         (m_par.QSX10 * atan(m_par.QSX11 * Fz / m_states.Fz0_prime) - m_par.QSX2 * (1.0 + m_par.QPX1 * m_states.dpi)) *
-             gamma +
-         m_par.QSX1 * m_par.LVMX) *
-        m_par.LMX;
-    return Mx;
-}
-
-double ChPac02Tire::CalcMy(double Fx, double Fz, double gamma) {
-    // in most cases only QSY1 is used.
-    double V0 = sqrt(m_g * m_par.UNLOADED_RADIUS);
-    double My = Fz * m_par.UNLOADED_RADIUS *
-                (m_par.QSY1 + m_par.QSY2 * Fx / m_par.FNOMIN + m_par.QSY3 * fabs(m_states.vx / V0) +
-                 m_par.QSY4 * pow(m_states.vx / V0, 4) + m_par.QSY5 * pow(gamma, 2) +
-                 m_par.QSY6 * pow(gamma, 2) * Fz / m_par.FNOMIN) *
-                (pow(Fz / m_par.FNOMIN, m_par.QSY7) * pow(m_par.IP / m_par.IP_NOM, m_par.QSY8)) * m_par.LMY;
-    return My;
-}
-
-// -----------------------------------------------------------------------------
-
-void ChPac02Tire::SetMFParamsByFile(const std::string& tirFileName) {
-    FILE* fp = fopen(tirFileName.c_str(), "r+");
-    if (fp == NULL) {
-        std::cerr << "TIR File not found <" << tirFileName << ">!" << std::endl;
-        throw std::runtime_error("TIR File not found <" + tirFileName + ">!");
-    }
-    LoadSectionUnits(fp);
-    LoadSectionModel(fp);
-    LoadSectionDimension(fp);
-    LoadSectionVertical(fp);
-    LoadSectionScaling(fp);
-    LoadSectionLongitudinal(fp);
-    LoadSectionOverturning(fp);
-    LoadSectionLateral(fp);
-    LoadSectionRolling(fp);
-    LoadSectionAligning(fp);
-    LoadSectionConditions(fp);
-    LoadVerticalTable(fp);
-    LoadBottomingTable(fp);
-
-    if (!m_vertical_table_found) {
-        // set linear stiffness funct parameters
-        m_par.QFZ1 = m_par.VERTICAL_STIFFNESS * m_par.UNLOADED_RADIUS / m_par.FNOMIN;
-        m_par.QFZ2 = 0;
-    }
-
-    if (!m_tire_conditions_found) {
-        // set all pressure dependence parameters to zero
-        m_par.PPX1 = 0;
-        m_par.PPX2 = 0;
-        m_par.PPX3 = 0;
-        m_par.PPX4 = 0;
-        m_par.PPY1 = 0;
-        m_par.PPY2 = 0;
-        m_par.PPY3 = 0;
-        m_par.PPY4 = 0;
-        m_par.QSY1 = 0;
-        m_par.QSY2 = 0;
-        m_par.QSY8 = 0;
-        m_par.QPFZ1 = 0;
-    }
-
-    fclose(fp);
-}
-
-bool ChPac02Tire::FindSectionStart(const std::string& sectName, FILE* fp) {
-    bool ret = false;
-    rewind(fp);
-    while (!feof(fp)) {
-        char line[201];
-        fgets(line, 200, fp);  // buffer one line
-        // remove leading white space
-        size_t l = strlen(line);
-        size_t ipos = 0;
-        while (isblank(line[ipos])) {
-            if (ipos < l)
-                ipos++;
-        }
-        std::string sbuf(line + ipos);
-        // don't process pure comment lines
-        if (sbuf.front() == '!' || sbuf.front() == '$')
-            continue;
-        // section name contained in line?
-        size_t npos = sbuf.find(sectName);
-        if (npos != std::string::npos) {
-            ret = true;
-            break;
-        }
-    }
-    return ret;
-}
-
-void ChPac02Tire::LoadSectionUnits(FILE* fp) {
-    bool ok = FindSectionStart("[UNITS]", fp);
-    if (!ok) {
-        std::cerr << "Desired section [UNITS] not found.\n";
-        return;
-    }
-    while (!feof(fp)) {
-        char line[201];
-        fgets(line, 200, fp);  // buffer one line
-        // remove leading white space
-        size_t l = strlen(line);
-        size_t ipos = 0;
-        while (isblank(line[ipos])) {
-            if (ipos < l)
-                ipos++;
-        }
-        std::string sbuf(line + ipos);
-        // skip pure comment lines
-        if (sbuf.front() == '!' || sbuf.front() == '$')
-            continue;
-        // leave, since a new section is reached
-        if (sbuf.front() == '[')
-            break;
-        // this should be a data line
-        // there can be a trailing comment
-        size_t trpos = sbuf.find_first_of("$");
-        if (trpos != std::string::npos) {
-            sbuf = sbuf.substr(0, trpos - 1);
-        }
-        std::string skey, sval;
-        size_t eqpos = sbuf.find_first_of("=");
-        if (eqpos != std::string::npos) {
-            skey = sbuf.substr(0, eqpos - 1);
-        }
-        size_t bpos = skey.find_first_of(' ');
-        if (bpos != std::string::npos) {
-            skey = skey.substr(0, bpos);
-        }
-        sval = sbuf.substr(eqpos + 1);
-        size_t a1pos = sval.find_first_of("'");
-        size_t a2pos = sval.find_last_of("'");
-        if (a1pos == std::string::npos) {
-            // unprocessable input
-            continue;
-        }
-        sval = sval.substr(a1pos + 1, a2pos - a1pos - 1);
-        // change letters to upper case
-        std::transform(sval.begin(), sval.end(), sval.begin(), ::toupper);
-        if (skey.compare("LENGTH") == 0) {
-            if (sval.compare("METER") == 0) {
-                m_par.u_length = 1.0;
-            } else if (sval.compare("MM") == 0) {
-                m_par.u_length = 0.001;
-            } else if (sval.compare("CM") == 0) {
-                m_par.u_length = 0.01;
-            } else if (sval.compare("KM") == 0) {
-                m_par.u_length = 1000.0;
-            } else if (sval.compare("MILE") == 0) {
-                m_par.u_length = 1609.35;
-            } else if (sval.compare("FOOT") == 0) {
-                m_par.u_length = 0.3048;
-            } else if (sval.compare("IN") == 0) {
-                m_par.u_length = 0.0254;
-            } else {
-                std::cerr << "No unit conversion for " << skey << "=" << sval << "\n";
-            }
-        } else if (skey.compare("TIME") == 0) {
-            if (sval.compare("MILLI") == 0) {
-                m_par.u_time = 0.001;
-            } else if (sval.compare("SEC") == 0 || sval.compare("SECOND") == 0) {
-                m_par.u_time = 1.0;
-            } else if (sval.compare("MIN") == 0) {
-                m_par.u_time = 60.0;
-            } else if (sval.compare("HOUR") == 0) {
-                m_par.u_time = 3600;
-            } else {
-                std::cerr << "No unit conversion for " << skey << "=" << sval << "\n";
-            }
-        } else if (skey.compare("ANGLE") == 0) {
-            if (sval.compare("DEG") == 0) {
-                m_par.u_angle = 0.0174532925;
-            } else if (sval.compare("RAD") == 0 || sval.compare("RADIAN") == 0 || sval.compare("RADIANS") == 0) {
-                m_par.u_angle = 1.0;
-            } else {
-                std::cerr << "No unit conversion for " << skey << "=" << sval << "\n";
-            }
-        } else if (skey.compare("MASS") == 0) {
-            if (sval.compare("KG") == 0) {
-                m_par.u_mass = 1.0;
-            } else if (sval.compare("GRAM") == 0) {
-                m_par.u_mass = 0.001;
-            } else if (sval.compare("POUND_MASS") == 0) {
-                m_par.u_mass = 0.45359237;
-            } else if (sval.compare("KPOUND_MASS") == 0) {
-                m_par.u_mass = 0.45359237 / 1000.0;
-            } else if (sval.compare("SLUG") == 0) {
-                m_par.u_mass = 14.593902937;
-            } else if (sval.compare("OUNCE_MASS") == 0) {
-                m_par.u_mass = 0.0283495231;
-            } else {
-                std::cerr << "No unit conversion for " << skey << "=" << sval << "\n";
-            }
-        } else if (skey.compare("FORCE") == 0) {
-            if (sval.compare("N") == 0 || sval.compare("NEWTON") == 0) {
-                m_par.u_force = 1.0;
-            } else if (sval.compare("KN") == 0 || sval.compare("KNEWTON") == 0) {
-                m_par.u_force = 0.001;
-            } else if (sval.compare("POUND_FORCE") == 0) {
-                m_par.u_force = 4.4482216153;
-            } else if (sval.compare("KPOUND_FORCE") == 0) {
-                m_par.u_force = 4.4482216153 / 1000.0;
-            } else if (sval.compare("DYNE") == 0) {
-                m_par.u_force = 0.00001;
-            } else if (sval.compare("OUNCE_FORCE") == 0) {
-                m_par.u_force = 0.278013851;
-            } else if (sval.compare("KG_FORCE") == 0) {
-                m_par.u_force = 9.80665;
-            } else {
-                std::cerr << "No unit conversion for " << skey << "=" << sval << "\n";
-            }
-        } else if (skey.compare("PRESSURE") == 0) {
-            if (sval.compare("PASCAL") == 0 || sval.compare("PA") == 0) {
-                m_par.u_pressure = 1.0;
-            } else if (sval.compare("KPASCAL") == 0 || sval.compare("KPA") == 0) {
-                m_par.u_pressure = 1000.0;
-            } else if (sval.compare("BAR") == 0) {
-                m_par.u_pressure = 1.0e5;
-            } else if (sval.compare("PSI") == 0) {
-                m_par.u_pressure = 6894.7572932;
-            } else if (sval.compare("KSI") == 0) {
-                m_par.u_pressure = 6894757.2932;
-            }
-        }
-    }
-    m_par.u_speed = m_par.u_length / m_par.u_time;
-    m_par.u_inertia = m_par.u_mass * m_par.u_length * m_par.u_length;
-    m_par.u_stiffness = m_par.u_force / m_par.u_length;
-    m_par.u_damping = m_par.u_force / m_par.u_speed;
-}
-
-void ChPac02Tire::LoadSectionModel(FILE* fp) {
-    bool ok = FindSectionStart("[MODEL]", fp);
-    if (!ok) {
-        std::cerr << "Desired section [MODEL] not found.\n";
-        return;
-    }
-    while (!feof(fp)) {
-        char line[201];
-        fgets(line, 200, fp);  // buffer one line
-        // remove leading white space
-        size_t l = strlen(line);
-        size_t ipos = 0;
-        while (isblank(line[ipos])) {
-            if (ipos < l)
-                ipos++;
-        }
-        std::string sbuf(line + ipos);
-        // skip pure comment lines
-        if (sbuf.front() == '!' || sbuf.front() == '$')
-            continue;
-        // leave, since a new section is reached
-        if (sbuf.front() == '[')
-            break;
-        // this should be a data line
-        // there can be a trailing comment
-        size_t trpos = sbuf.find_first_of("$");
-        if (trpos != std::string::npos) {
-            sbuf = sbuf.substr(0, trpos - 1);
-        }
-        // not all entries are of numerical type!
-        size_t eqpos = sbuf.find_first_of("=");
-        if (eqpos == std::string::npos)
-            continue;
-        std::string skey, sval;
-        skey = sbuf.substr(0, eqpos);
-        sval = sbuf.substr(eqpos + 1);
-        size_t sppos = skey.find_first_of(" ");
-        if (sppos != std::string::npos) {
-            skey = skey.substr(0, sppos);
-        }
-        if (skey.compare("PROPERTY_FILE_FORMAT") == 0) {
-            size_t a1pos = sval.find_first_of("'");
-            size_t a2pos = sval.find_last_of("'");
-            sval = sval.substr(a1pos, a2pos - a1pos + 1);
-            if (sval.compare("'PAC2002'") != 0 && sval.compare("'MF_05'") != 0) {
-                std::cerr << "FATAL: unknown file format " << sval << std::endl;
-                throw std::runtime_error("FATAL: unknown file format " + sval);
-            }
-        }
-        if (skey.compare("TYRESIDE") == 0) {
-            size_t a1pos = sval.find_first_of("'");
-            size_t a2pos = sval.find_last_of("'");
-            sval = sval.substr(a1pos, a2pos - a1pos + 1);
-            if (sval.compare("'LEFT'") == 0 || sval.compare("'UNKNOWN'") == 0) {
-                m_measured_side = LEFT;
-            } else {
-                m_measured_side = RIGHT;
-            }
-        }
-        if (skey.compare("FE_METHOD") == 0) {
-            size_t a1pos = sval.find_first_of("'");
-            size_t a2pos = sval.find_last_of("'");
-            sval = sval.substr(a1pos, a2pos - a1pos + 1);
-            if (sval.compare("'NO'") == 0 || sval.compare("'no'") == 0) {
-                m_use_friction_ellipsis = false;
-                if (m_verbose)
-                    std::cout << "Friction Ellipsis Method switched off, relying on Pac02 parameters!\n";
-            }
-        }
-        if (skey.compare("USE_MODE") == 0) {
-            m_par.USE_MODE = stoi(sval);
-            switch (m_par.USE_MODE) {
-                default:
-                case 0:
-                    m_use_mode = m_par.USE_MODE;
-                    if (m_verbose)
-                        std::cout << "Only Vertical Force Fz will be calculated!\n";
-                    break;
-                case 1:
-                    m_use_mode = m_par.USE_MODE;
-                    if (m_verbose)
-                        std::cout << "Only Forces Fx and Fz will be calculated!\n";
-                    break;
-                case 2:
-                    m_use_mode = m_par.USE_MODE;
-                    if (m_verbose)
-                        std::cout << "Only Forces Fy and Fz will be calculated!\n";
-                    break;
-                case 3:
-                    m_use_mode = m_par.USE_MODE;
-                    if (m_verbose)
-                        std::cout << "Uncombined Force calculation!\n";
-                    break;
-                case 4:
-                    m_use_mode = m_par.USE_MODE;
-                    if (m_verbose)
-                        std::cout << "Combined Force calculation!\n";
-                    break;
-            }
-        }
-        if (skey.compare("FITTYP") == 0) {
-            m_par.FITTYP = stoi(sval);
-        }
-        if (skey.compare("VXLOW") == 0) {
-            m_par.VXLOW = stod(sval);
-        }
-        if (skey.compare("LONGVL") == 0) {
-            m_par.LONGVL = stod(sval);
-        }
-    }
-}
-
-void ChPac02Tire::LoadSectionDimension(FILE* fp) {
-    bool ok = FindSectionStart("[DIMENSION]", fp);
-    if (!ok) {
-        std::cerr << "Desired section [DIMENSION] not found.\n";
-        return;
-    }
-    while (!feof(fp)) {
-        char line[201];
-        fgets(line, 200, fp);  // buffer one line
-        // remove leading white space
-        size_t l = strlen(line);
-        size_t ipos = 0;
-        while (isblank(line[ipos])) {
-            if (ipos < l)
-                ipos++;
-        }
-        std::string sbuf(line + ipos);
-        // skip pure comment lines
-        if (sbuf.front() == '!' || sbuf.front() == '$')
-            continue;
-        // leave, since a new section is reached
-        if (sbuf.front() == '[')
-            break;
-        // this should be a data line
-        // there can be a trailing comment
-        size_t trpos = sbuf.find_first_of("$");
-        if (trpos != std::string::npos) {
-            sbuf = sbuf.substr(0, trpos - 1);
-        }
-        // not all entries are of numerical type!
-        size_t eqpos = sbuf.find_first_of("=");
-        if (eqpos == std::string::npos)
-            continue;
-        std::string skey, sval;
-        skey = sbuf.substr(0, eqpos);
-        sval = sbuf.substr(eqpos + 1);
-        size_t sppos = skey.find_first_of(" ");
-        if (sppos != std::string::npos) {
-            skey = skey.substr(0, sppos);
-        }
-        if (skey.compare("UNLOADED_RADIUS") == 0) {
-            m_par.UNLOADED_RADIUS = m_par.u_length * stod(sval);
-        }
-        if (skey.compare("WIDTH") == 0) {
-            m_par.WIDTH = m_par.u_length * stod(sval);
-        }
-        if (skey.compare("ASPECT_RATIO") == 0) {
-            m_par.ASPECT_RATIO = stod(sval);
-        }
-        if (skey.compare("RIM_RADIUS") == 0) {
-            m_par.RIM_RADIUS = m_par.u_length * stod(sval);
-        }
-        if (skey.compare("RIM_WIDTH") == 0) {
-            m_par.RIM_WIDTH = m_par.u_length * stod(sval);
-        }
-    }
-}
-
-void ChPac02Tire::LoadSectionVertical(FILE* fp) {
-    bool ok = FindSectionStart("[VERTICAL]", fp);
-    if (!ok) {
-        std::cerr << "Desired section [VERTICAL] not found.\n";
-        return;
-    }
-    while (!feof(fp)) {
-        char line[201];
-        fgets(line, 200, fp);  // buffer one line
-        // remove leading white space
-        size_t l = strlen(line);
-        size_t ipos = 0;
-        while (isblank(line[ipos])) {
-            if (ipos < l)
-                ipos++;
-        }
-        std::string sbuf(line + ipos);
-        // skip pure comment lines
-        if (sbuf.front() == '!' || sbuf.front() == '$')
-            continue;
-        // leave, since a new section is reached
-        if (sbuf.front() == '[')
-            break;
-        // this should be a data line
-        // there can be a trailing comment
-        size_t trpos = sbuf.find_first_of("$");
-        if (trpos != std::string::npos) {
-            sbuf = sbuf.substr(0, trpos - 1);
-        }
-        // not all entries are of numerical type!
-        size_t eqpos = sbuf.find_first_of("=");
-        if (eqpos == std::string::npos)
-            continue;
-        std::string skey, sval;
-        skey = sbuf.substr(0, eqpos);
-        sval = sbuf.substr(eqpos + 1);
-        size_t sppos = skey.find_first_of(" ");
-        if (sppos != std::string::npos) {
-            skey = skey.substr(0, sppos);
-        }
-        if (skey.compare("VERTICAL_STIFFNESS") == 0) {
-            m_par.VERTICAL_STIFFNESS = m_par.u_stiffness * stod(sval);
-        }
-        if (skey.compare("VERTICAL_DAMPING") == 0) {
-            m_par.VERTICAL_DAMPING = m_par.u_damping * stod(sval);
-        }
-        if (skey.compare("BREFF") == 0) {
-            m_par.BREFF = stod(sval);
-        }
-        if (skey.compare("DREFF") == 0) {
-            m_par.DREFF = stod(sval);
-        }
-        if (skey.compare("FREFF") == 0) {
-            m_par.FREFF = stod(sval);
-        }
-        if (skey.compare("FNOMIN") == 0) {
-            m_par.FNOMIN = m_par.u_force * stod(sval);
-        }
-        if (skey.compare("TIRE_MASS") == 0) {
-            m_par.TIRE_MASS = m_par.u_mass * stod(sval);
-        }
-        if (skey.compare("QFZ1") == 0) {
-            m_par.QFZ1 = stod(sval);
-        }
-        if (skey.compare("QFZ2") == 0) {
-            m_par.QFZ2 = stod(sval);
-        }
-        if (skey.compare("QFZ3") == 0) {
-            m_par.QFZ3 = stod(sval);
-        }
-        if (skey.compare("QPFZ1") == 0) {
-            m_par.QPFZ1 = stod(sval);
-        }
-        if (skey.compare("QV2") == 0) {
-            m_par.QV2 = stod(sval);
-        }
-    }
-}
-
-void ChPac02Tire::LoadSectionScaling(FILE* fp) {
-    bool ok = FindSectionStart("[SCALING_COEFFICIENTS]", fp);
-    if (!ok) {
-        std::cerr << "Desired section [SCALING_COEFFICIENTS] not found.\n";
-        return;
-    }
-    while (!feof(fp)) {
-        char line[201];
-        fgets(line, 200, fp);  // buffer one line
-        // remove leading white space
-        size_t l = strlen(line);
-        size_t ipos = 0;
-        while (isblank(line[ipos])) {
-            if (ipos < l)
-                ipos++;
-        }
-        std::string sbuf(line + ipos);
-        // skip pure comment lines
-        if (sbuf.front() == '!' || sbuf.front() == '$')
-            continue;
-        // leave, since a new section is reached
-        if (sbuf.front() == '[')
-            break;
-        // this should be a data line
-        // there can be a trailing comment
-        size_t trpos = sbuf.find_first_of("$");
-        if (trpos != std::string::npos) {
-            sbuf = sbuf.substr(0, trpos - 1);
-        }
-        // not all entries are of numerical type!
-        size_t eqpos = sbuf.find_first_of("=");
-        if (eqpos == std::string::npos)
-            continue;
-        std::string skey, sval;
-        skey = sbuf.substr(0, eqpos);
-        sval = sbuf.substr(eqpos + 1);
-        size_t sppos = skey.find_first_of(" ");
-        if (sppos != std::string::npos) {
-            skey = skey.substr(0, sppos);
-        }
-        if (skey.compare("LFZO") == 0) {
-            m_par.LFZO = stod(sval);
-        }
-        if (skey.compare("LCX") == 0) {
-            m_par.LCX = stod(sval);
-        }
-        if (skey.compare("LMUX") == 0) {
-            m_par.LMUX = stod(sval);
-        }
-        if (skey.compare("LEX") == 0) {
-            m_par.LEX = stod(sval);
-        }
-        if (skey.compare("LKX") == 0) {
-            m_par.LKX = stod(sval);
-        }
-        if (skey.compare("LHX") == 0) {
-            m_par.LHX = stod(sval);
-        }
-        if (skey.compare("LVX") == 0) {
-            m_par.LVX = stod(sval);
-        }
-        if (skey.compare("LCY") == 0) {
-            m_par.LCY = stod(sval);
-        }
-        if (skey.compare("LMUY") == 0) {
-            m_par.LMUY = stod(sval);
-        }
-        if (skey.compare("LEY") == 0) {
-            m_par.LEY = stod(sval);
-        }
-        if (skey.compare("LKY") == 0) {
-            m_par.LKY = stod(sval);
-        }
-        if (skey.compare("LHY") == 0) {
-            m_par.LHY = stod(sval);
-        }
-        if (skey.compare("LVY") == 0) {
-            m_par.LVY = stod(sval);
-        }
-        if (skey.compare("LGAY") == 0) {
-            m_par.LGAY = stod(sval);
-        }
-        if (skey.compare("LTR") == 0) {
-            m_par.LTR = stod(sval);
-        }
-        if (skey.compare("LRES") == 0) {
-            m_par.LRES = stod(sval);
-        }
-        if (skey.compare("LGAZ") == 0) {
-            m_par.LGAZ = stod(sval);
-        }
-        if (skey.compare("LXAL") == 0) {
-            m_par.LXAL = stod(sval);
-        }
-        if (skey.compare("LYKA") == 0) {
-            m_par.LYKA = stod(sval);
-        }
-        if (skey.compare("LVYKA") == 0) {
-            m_par.LVYKA = stod(sval);
-        }
-        if (skey.compare("LS") == 0) {
-            m_par.LS = stod(sval);
-        }
-        if (skey.compare("LSGKP") == 0) {
-            m_par.LSGKP = stod(sval);
-        }
-        if (skey.compare("LSGAL") == 0) {
-            m_par.LSGAL = stod(sval);
-        }
-        if (skey.compare("LGYR") == 0) {
-            m_par.LGYR = stod(sval);
-        }
-        if (skey.compare("LMX") == 0) {
-            m_par.LMX = stod(sval);
-        }
-        if (skey.compare("LMY") == 0) {
-            m_par.LMY = stod(sval);
-        }
-        if (skey.compare("LIP") == 0) {
-            m_par.LIP = stod(sval);
-        }
-    }
-}
-
-void ChPac02Tire::LoadSectionLongitudinal(FILE* fp) {
-    bool ok = FindSectionStart("[LONGITUDINAL_COEFFICIENTS]", fp);
-    if (!ok) {
-        std::cerr << "Desired section [LONGITUDINAL_COEFFICIENTS] not found.\n";
-        return;
-    }
-    while (!feof(fp)) {
-        char line[201];
-        fgets(line, 200, fp);  // buffer one line
-        // remove leading white space
-        size_t l = strlen(line);
-        size_t ipos = 0;
-        while (isblank(line[ipos])) {
-            if (ipos < l)
-                ipos++;
-        }
-        std::string sbuf(line + ipos);
-        // skip pure comment lines
-        if (sbuf.front() == '!' || sbuf.front() == '$')
-            continue;
-        // leave, since a new section is reached
-        if (sbuf.front() == '[')
-            break;
-        // this should be a data line
-        // there can be a trailing comment
-        size_t trpos = sbuf.find_first_of("$");
-        if (trpos != std::string::npos) {
-            sbuf = sbuf.substr(0, trpos - 1);
-        }
-        // not all entries are of numerical type!
-        size_t eqpos = sbuf.find_first_of("=");
-        if (eqpos == std::string::npos)
-            continue;
-        std::string skey, sval;
-        skey = sbuf.substr(0, eqpos);
-        sval = sbuf.substr(eqpos + 1);
-        size_t sppos = skey.find_first_of(" ");
-        if (sppos != std::string::npos) {
-            skey = skey.substr(0, sppos);
-        }
-        if (skey.compare("PCX1") == 0) {
-            m_par.PCX1 = stod(sval);
-        }
-        if (skey.compare("PDX1") == 0) {
-            m_par.PDX1 = stod(sval);
-        }
-        if (skey.compare("PDX2") == 0) {
-            m_par.PDX2 = stod(sval);
-        }
-        if (skey.compare("PEX1") == 0) {
-            m_par.PEX1 = stod(sval);
-        }
-        if (skey.compare("PEX2") == 0) {
-            m_par.PEX2 = stod(sval);
-        }
-        if (skey.compare("PEX3") == 0) {
-            m_par.PEX3 = stod(sval);
-        }
-        if (skey.compare("PEX4") == 0) {
-            m_par.PEX4 = stod(sval);
-        }
-        if (skey.compare("PKX1") == 0) {
-            m_par.PKX1 = stod(sval);
-        }
-        if (skey.compare("PKX2") == 0) {
-            m_par.PKX2 = stod(sval);
-        }
-        if (skey.compare("PKX3") == 0) {
-            m_par.PKX3 = stod(sval);
-        }
-        if (skey.compare("PHX1") == 0) {
-            m_par.PHX1 = stod(sval);
-        }
-        if (skey.compare("PHX2") == 0) {
-            m_par.PHX2 = stod(sval);
-        }
-        if (skey.compare("PVX1") == 0) {
-            m_par.PVX1 = stod(sval);
-        }
-        if (skey.compare("PVX2") == 0) {
-            m_par.PVX2 = stod(sval);
-        }
-        if (skey.compare("RBX1") == 0) {
-            m_par.RBX1 = stod(sval);
-        }
-        if (skey.compare("RBX2") == 0) {
-            m_par.RBX2 = stod(sval);
-        }
-        if (skey.compare("RCX1") == 0) {
-            m_par.RCX1 = stod(sval);
-        }
-        if (skey.compare("RHX1") == 0) {
-            m_par.RHX1 = stod(sval);
-        }
-        if (skey.compare("PTX1") == 0) {
-            m_par.PTX1 = stod(sval);
-        }
-        if (skey.compare("PTX2") == 0) {
-            m_par.PTX2 = stod(sval);
-        }
-        if (skey.compare("PTX3") == 0) {
-            m_par.PTX3 = stod(sval);
-        }
-        if (skey.compare("PPX1") == 0) {
-            m_par.PPX1 = stod(sval);
-        }
-        if (skey.compare("PPX2") == 0) {
-            m_par.PPX2 = stod(sval);
-        }
-        if (skey.compare("PPX3") == 0) {
-            m_par.PPX3 = stod(sval);
-        }
-        if (skey.compare("PPX4") == 0) {
-            m_par.PPX4 = stod(sval);
-        }
-    }
-}
-
-void ChPac02Tire::LoadSectionOverturning(FILE* fp) {
-    bool ok = FindSectionStart("[OVERTURNING_COEFFICIENTS]", fp);
-    if (!ok) {
-        std::cerr << "Desired section [OVERTURNING_COEFFICIENTS] not found.\n";
-        return;
-    }
-    while (!feof(fp)) {
-        char line[201];
-        fgets(line, 200, fp);  // buffer one line
-        // remove leading white space
-        size_t l = strlen(line);
-        size_t ipos = 0;
-        while (isblank(line[ipos])) {
-            if (ipos < l)
-                ipos++;
-        }
-        std::string sbuf(line + ipos);
-        // skip pure comment lines
-        if (sbuf.front() == '!' || sbuf.front() == '$')
-            continue;
-        // leave, since a new section is reached
-        if (sbuf.front() == '[')
-            break;
-        // this should be a data line
-        // there can be a trailing comment
-        size_t trpos = sbuf.find_first_of("$");
-        if (trpos != std::string::npos) {
-            sbuf = sbuf.substr(0, trpos - 1);
-        }
-        // not all entries are of numerical type!
-        size_t eqpos = sbuf.find_first_of("=");
-        if (eqpos == std::string::npos)
-            continue;
-        std::string skey, sval;
-        skey = sbuf.substr(0, eqpos);
-        sval = sbuf.substr(eqpos + 1);
-        size_t sppos = skey.find_first_of(" ");
-        if (sppos != std::string::npos) {
-            skey = skey.substr(0, sppos);
-        }
-        if (skey.compare("QSX1") == 0) {
-            m_par.QSX1 = stod(sval);
-        }
-        if (skey.compare("QSX2") == 0) {
-            m_par.QSX2 = stod(sval);
-        }
-        if (skey.compare("QSX3") == 0) {
-            m_par.QSX3 = stod(sval);
-        }
-        if (skey.compare("QSX4") == 0) {
-            m_par.QSX4 = stod(sval);
-        }
-        if (skey.compare("QSX5") == 0) {
-            m_par.QSX5 = stod(sval);
-        }
-        if (skey.compare("QSX6") == 0) {
-            m_par.QSX6 = stod(sval);
-        }
-        if (skey.compare("QSX7") == 0) {
-            m_par.QSX7 = stod(sval);
-        }
-        if (skey.compare("QSX8") == 0) {
-            m_par.QSX8 = stod(sval);
-        }
-        if (skey.compare("QSX9") == 0) {
-            m_par.QSX9 = stod(sval);
-        }
-        if (skey.compare("QSX10") == 0) {
-            m_par.QSX10 = stod(sval);
-        }
-        if (skey.compare("QSX11") == 0) {
-            m_par.QSX11 = stod(sval);
-        }
-        if (skey.compare("QPX1") == 0) {
-            m_par.QPX1 = stod(sval);
-        }
-    }
-}
-
-void ChPac02Tire::LoadSectionLateral(FILE* fp) {
-    bool ok = FindSectionStart("[LATERAL_COEFFICIENTS]", fp);
-    if (!ok) {
-        std::cerr << "Desired section [LATERAL_COEFFICIENTS] not found.\n";
-        return;
-    }
-    while (!feof(fp)) {
-        char line[201];
-        fgets(line, 200, fp);  // buffer one line
-        // remove leading white space
-        size_t l = strlen(line);
-        size_t ipos = 0;
-        while (isblank(line[ipos])) {
-            if (ipos < l)
-                ipos++;
-        }
-        std::string sbuf(line + ipos);
-        // skip pure comment lines
-        if (sbuf.front() == '!' || sbuf.front() == '$')
-            continue;
-        // leave, since a new section is reached
-        if (sbuf.front() == '[')
-            break;
-        // this should be a data line
-        // there can be a trailing comment
-        size_t trpos = sbuf.find_first_of("$");
-        if (trpos != std::string::npos) {
-            sbuf = sbuf.substr(0, trpos - 1);
-        }
-        // not all entries are of numerical type!
-        size_t eqpos = sbuf.find_first_of("=");
-        if (eqpos == std::string::npos)
-            continue;
-        std::string skey, sval;
-        skey = sbuf.substr(0, eqpos);
-        sval = sbuf.substr(eqpos + 1);
-        size_t sppos = skey.find_first_of(" ");
-        if (sppos != std::string::npos) {
-            skey = skey.substr(0, sppos);
-        }
-        if (skey.compare("PCY1") == 0) {
-            m_par.PCY1 = stod(sval);
-        }
-        if (skey.compare("PDY1") == 0) {
-            m_par.PDY1 = stod(sval);
-        }
-        if (skey.compare("PDY2") == 0) {
-            m_par.PDY2 = stod(sval);
-        }
-        if (skey.compare("PDY3") == 0) {
-            m_par.PDY3 = stod(sval);
-        }
-        if (skey.compare("PEY1") == 0) {
-            m_par.PEY1 = stod(sval);
-        }
-        if (skey.compare("PEY2") == 0) {
-            m_par.PEY2 = stod(sval);
-        }
-        if (skey.compare("PEY3") == 0) {
-            m_par.PEY3 = stod(sval);
-        }
-        if (skey.compare("PEY4") == 0) {
-            m_par.PEY4 = stod(sval);
-        }
-        if (skey.compare("PKY1") == 0) {
-            m_par.PKY1 = stod(sval);
-        }
-        if (skey.compare("PKY2") == 0) {
-            m_par.PKY2 = stod(sval);
-        }
-        if (skey.compare("PKY3") == 0) {
-            m_par.PKY3 = stod(sval);
-        }
-        if (skey.compare("PHY1") == 0) {
-            m_par.PHY1 = stod(sval);
-        }
-        if (skey.compare("PHY2") == 0) {
-            m_par.PHY2 = stod(sval);
-        }
-        if (skey.compare("PHY3") == 0) {
-            m_par.PHY3 = stod(sval);
-        }
-        if (skey.compare("PVY1") == 0) {
-            m_par.PVY1 = stod(sval);
-        }
-        if (skey.compare("PVY2") == 0) {
-            m_par.PVY2 = stod(sval);
-        }
-        if (skey.compare("PVY3") == 0) {
-            m_par.PVY3 = stod(sval);
-        }
-        if (skey.compare("PVY4") == 0) {
-            m_par.PVY4 = stod(sval);
-        }
-        if (skey.compare("RBY1") == 0) {
-            m_par.RBY1 = stod(sval);
-        }
-        if (skey.compare("RBY2") == 0) {
-            m_par.RBY2 = stod(sval);
-        }
-        if (skey.compare("RBY3") == 0) {
-            m_par.RBY3 = stod(sval);
-        }
-        if (skey.compare("RCY1") == 0) {
-            m_par.RCY1 = stod(sval);
-        }
-        if (skey.compare("RHY1") == 0) {
-            m_par.RHY1 = stod(sval);
-        }
-        if (skey.compare("RVY1") == 0) {
-            m_par.RVY1 = stod(sval);
-        }
-        if (skey.compare("RVY2") == 0) {
-            m_par.RVY2 = stod(sval);
-        }
-        if (skey.compare("RVY3") == 0) {
-            m_par.RVY3 = stod(sval);
-        }
-        if (skey.compare("RVY4") == 0) {
-            m_par.RVY4 = stod(sval);
-        }
-        if (skey.compare("RVY5") == 0) {
-            m_par.RVY5 = stod(sval);
-        }
-        if (skey.compare("RVY6") == 0) {
-            m_par.RVY6 = stod(sval);
-        }
-        if (skey.compare("PTY1") == 0) {
-            m_par.PTY1 = stod(sval);
-        }
-        if (skey.compare("PTY2") == 0) {
-            m_par.PTY2 = stod(sval);
-        }
-        if (skey.compare("PPY1") == 0) {
-            m_par.PPY1 = stod(sval);
-        }
-        if (skey.compare("PPY2") == 0) {
-            m_par.PPY2 = stod(sval);
-        }
-        if (skey.compare("PPY3") == 0) {
-            m_par.PPY3 = stod(sval);
-        }
-        if (skey.compare("PPY4") == 0) {
-            m_par.PPY4 = stod(sval);
-        }
-    }
-}
-
-void ChPac02Tire::LoadSectionRolling(FILE* fp) {
-    bool ok = FindSectionStart("[ROLLING_COEFFICIENTS]", fp);
-    if (!ok) {
-        std::cerr << "Desired section [ROLLING_COEFFICIENTS] not found.\n";
-        return;
-    }
-    while (!feof(fp)) {
-        char line[201];
-        fgets(line, 200, fp);  // buffer one line
-        // remove leading white space
-        size_t l = strlen(line);
-        size_t ipos = 0;
-        while (isblank(line[ipos])) {
-            if (ipos < l)
-                ipos++;
-        }
-        std::string sbuf(line + ipos);
-        // skip pure comment lines
-        if (sbuf.front() == '!' || sbuf.front() == '$')
-            continue;
-        // leave, since a new section is reached
-        if (sbuf.front() == '[')
-            break;
-        // this should be a data line
-        // there can be a trailing comment
-        size_t trpos = sbuf.find_first_of("$");
-        if (trpos != std::string::npos) {
-            sbuf = sbuf.substr(0, trpos - 1);
-        }
-        // not all entries are of numerical type!
-        size_t eqpos = sbuf.find_first_of("=");
-        if (eqpos == std::string::npos)
-            continue;
-        std::string skey, sval;
-        skey = sbuf.substr(0, eqpos);
-        sval = sbuf.substr(eqpos + 1);
-        size_t sppos = skey.find_first_of(" ");
-        if (sppos != std::string::npos) {
-            skey = skey.substr(0, sppos);
-        }
-        if (skey.compare("QSY1") == 0) {
-            m_par.QSY1 = stod(sval);
-            if (m_par.QSY1 <= 0.0)
-                m_par.QSY1 = 0.01;  // be sure to have some rolling resistance
-        }
-        if (skey.compare("QSY2") == 0) {
-            m_par.QSY2 = stod(sval);
-        }
-        if (skey.compare("QSY3") == 0) {
-            m_par.QSY3 = stod(sval);
-        }
-        if (skey.compare("QSY4") == 0) {
-            m_par.QSY4 = stod(sval);
-        }
-        if (skey.compare("QSY5") == 0) {
-            m_par.QSY5 = stod(sval);
-        }
-        if (skey.compare("QSY6") == 0) {
-            m_par.QSY6 = stod(sval);
-        }
-        if (skey.compare("QSY7") == 0) {
-            m_par.QSY7 = stod(sval);
-        }
-        if (skey.compare("QSY8") == 0) {
-            m_par.QSY8 = stod(sval);
-        }
-    }
-}
-
-void ChPac02Tire::LoadSectionConditions(FILE* fp) {
-    bool ok = FindSectionStart("[TIRE_CONDITIONS]", fp);
-    if (!ok) {
-        std::cerr << "Desired section [TIRE_CONDITIONS] not found, older Pacejka file version.\n";
-        return;
-    }
-    while (!feof(fp)) {
-        char line[201];
-        fgets(line, 200, fp);  // buffer one line
-        // remove leading white space
-        size_t l = strlen(line);
-        size_t ipos = 0;
-        while (isblank(line[ipos])) {
-            if (ipos < l)
-                ipos++;
-        }
-        std::string sbuf(line + ipos);
-        // skip pure comment lines
-        if (sbuf.front() == '!' || sbuf.front() == '$')
-            continue;
-        // leave, since a new section is reached
-        if (sbuf.front() == '[')
-            break;
-        // this should be a data line
-        // there can be a trailing comment
-        size_t trpos = sbuf.find_first_of("$");
-        if (trpos != std::string::npos) {
-            sbuf = sbuf.substr(0, trpos - 1);
-        }
-        // not all entries are of numerical type!
-        size_t eqpos = sbuf.find_first_of("=");
-        if (eqpos == std::string::npos)
-            continue;
-        std::string skey, sval;
-        skey = sbuf.substr(0, eqpos);
-        sval = sbuf.substr(eqpos + 1);
-        size_t sppos = skey.find_first_of(" ");
-        if (sppos != std::string::npos) {
-            skey = skey.substr(0, sppos);
-        }
-        bool ip_ok = false;
-        if (skey.compare("IP") == 0) {
-            m_par.IP = m_par.u_pressure * stod(sval);
-            ip_ok = true;
-        }
-        bool ip_nom_ok = false;
-        if (skey.compare("IP_NOM") == 0) {
-            m_par.IP_NOM = m_par.u_pressure * stod(sval);
-            ip_nom_ok = true;
-        }
-        m_tire_conditions_found = ip_ok && ip_nom_ok;
-    }
-}
-
-void ChPac02Tire::LoadVerticalTable(FILE* fp) {
-    bool ok = FindSectionStart("[DEFLECTION_LOAD_CURVE]", fp);
-    if (!ok) {
-        std::cerr << "Desired section [DEFLECTION_LOAD_CURVE] not found, using linear vertical stiffness.\n";
-        return;
-    }
-    std::vector<double> xval, yval;
-    while (true) {
-        char line[201];
-        fgets(line, 200, fp);  // buffer one line
-        if (feof(fp))
-            break;
-        // remove leading white space
-        size_t l = strlen(line);
-        size_t ipos = 0;
-        while (isblank(line[ipos])) {
-            if (ipos < l)
-                ipos++;
-        }
-        std::string sbuf(line + ipos);
-        // skip pure comment lines
-        if (sbuf.front() == '!' || sbuf.front() == '$' || sbuf.front() == '{')
-            continue;
-        // leave, since a new section is reached
-        if (sbuf.front() == '[')
-            break;
-        // this should be a data line
-        // there can be a trailing comment
-        size_t trpos = sbuf.find_first_of("$");
-        if (trpos != std::string::npos) {
-            sbuf = sbuf.substr(0, trpos - 1);
-        }
-        size_t sz;
-        double x = m_par.u_length * stod(sbuf, &sz);
-        double y = m_par.u_force * stod(sbuf.substr(sz), &sz);
-        xval.push_back(x / m_par.UNLOADED_RADIUS);
-        yval.push_back(y / m_par.FNOMIN);
-    }
-    size_t ndata = xval.size();
-    Eigen::MatrixXd M(ndata, 2);
-    Eigen::VectorXd r(ndata);
-    for (size_t i = 0; i < ndata; i++) {
-        M(i, 0) = xval[i];
-        M(i, 1) = pow(xval[i], 2);
-        r(i) = yval[i];
-    }
-    Eigen::VectorXd x = M.householderQr().solve(r);
-    m_par.QFZ1 = x(0);
-    m_par.QFZ2 = x(1);
-    /*
-    std::cout << "a = " << x(0) << "\n";
-    std::cout << "b = " << x(1) << "\n";
-    std::cout << "Test1 " << (x(0)*xval.back()/4.0 + x(1)*pow(xval.back()/4.0,2))*m_par.FNOMIN << "\n";
-    std::cout << "Test2 " << (x(0)*xval.back()/2.0 + x(1)*pow(xval.back()/2.0,2))*m_par.FNOMIN << "\n";
-    std::cout << "Test3 " << (x(0)*xval.back()*3.0/4.0 + x(1)*pow(xval.back()*3.0/4.0,2))*m_par.FNOMIN << "\n";
-    std::cout << "Test2 " << (x(0)*xval.back() + x(1)*pow(xval.back(),2))*m_par.FNOMIN << "\n";
-    double sum = 0.0;
-    for(int i=0; i<ndata; i++) {
-        double f = (m_par.QFZ1*xval[i] + m_par.QFZ2*pow(xval[i],2));
-        double y = yval[i];
-        double e = (f-y);
-        sum += e*e;
-    }
-    std::cout << "SumOfSquares = " << sum/double(ndata) << "\n";
-     */
-    m_vertical_table_found = true;
-}
-
-void ChPac02Tire::LoadBottomingTable(FILE* fp) {
-    bool ok = FindSectionStart("[BOTTOMING_CURVE]", fp);
-    if (!ok) {
-        std::cerr << "Desired section [BOTTOMING_CURVE] not found, no bottoming stiffness set." << std::endl;
-        return;
-    }
-    while (true) {
-        char line[201];
-        fgets(line, 200, fp);  // buffer one line
-        if (feof(fp))
-            break;
-        // remove leading white space
-        size_t l = strlen(line);
-        size_t ipos = 0;
-        while (isblank(line[ipos])) {
-            if (ipos < l)
-                ipos++;
-        }
-        std::string sbuf(line + ipos);
-        // skip pure comment lines
-        if (sbuf.front() == '!' || sbuf.front() == '$' || sbuf.front() == '{')
-            continue;
-        // leave, since a new section is reached
-        if (sbuf.front() == '[')
-            break;
-        // this should be a data line
-        // there can be a trailing comment
-        size_t trpos = sbuf.find_first_of("$");
-        if (trpos != std::string::npos) {
-            sbuf = sbuf.substr(0, trpos - 1);
-        }
-        size_t sz;
-        double x = m_par.u_length * stod(sbuf, &sz);
-        double y = m_par.u_force * stod(sbuf.substr(sz), &sz);
-        m_bott_map.AddPoint(x, y);
-    }
-    if (m_bott_map.GetTable().size() >= 3)
-        m_bottoming_table_found = true;
-}
-
-void ChPac02Tire::LoadSectionAligning(FILE* fp) {
-    bool ok = FindSectionStart("[ALIGNING_COEFFICIENTS]", fp);
-    if (!ok) {
-        std::cerr << "Desired section [ALIGNING_COEFFICIENTS] not found." << std::endl;
-        return;
-    }
-    while (!feof(fp)) {
-        char line[201];
-        fgets(line, 200, fp);  // buffer one line
-        // remove leading white space
-        size_t l = strlen(line);
-        size_t ipos = 0;
-        while (isblank(line[ipos])) {
-            if (ipos < l)
-                ipos++;
-        }
-        std::string sbuf(line + ipos);
-        // skip pure comment lines
-        if (sbuf.front() == '!' || sbuf.front() == '$')
-            continue;
-        // leave, since a new section is reached
-        if (sbuf.front() == '[')
-            break;
-        // this should be a data line
-        // there can be a trailing comment
-        size_t trpos = sbuf.find_first_of("$");
-        if (trpos != std::string::npos) {
-            sbuf = sbuf.substr(0, trpos - 1);
-        }
-        // not all entries are of numerical type!
-        size_t eqpos = sbuf.find_first_of("=");
-        if (eqpos == std::string::npos)
-            continue;
-        std::string skey, sval;
-        skey = sbuf.substr(0, eqpos);
-        sval = sbuf.substr(eqpos + 1);
-        size_t sppos = skey.find_first_of(" ");
-        if (sppos != std::string::npos) {
-            skey = skey.substr(0, sppos);
-        }
-        if (skey.compare("QBZ1") == 0) {
-            m_par.QBZ1 = stod(sval);
-        }
-        if (skey.compare("QBZ2") == 0) {
-            m_par.QBZ2 = stod(sval);
-        }
-        if (skey.compare("QBZ3") == 0) {
-            m_par.QBZ3 = stod(sval);
-        }
-        if (skey.compare("QBZ4") == 0) {
-            m_par.QBZ4 = stod(sval);
-        }
-        if (skey.compare("QBZ5") == 0) {
-            m_par.QBZ5 = stod(sval);
-        }
-        if (skey.compare("QBZ9") == 0) {
-            m_par.QBZ9 = stod(sval);
-        }
-        if (skey.compare("QCZ1") == 0) {
-            m_par.QCZ1 = stod(sval);
-        }
-        if (skey.compare("QDZ1") == 0) {
-            m_par.QDZ1 = stod(sval);
-        }
-        if (skey.compare("QDZ2") == 0) {
-            m_par.QDZ2 = stod(sval);
-        }
-        if (skey.compare("QDZ3") == 0) {
-            m_par.QDZ3 = stod(sval);
-        }
-        if (skey.compare("QDZ4") == 0) {
-            m_par.QDZ4 = stod(sval);
-        }
-        if (skey.compare("QDZ6") == 0) {
-            m_par.QDZ6 = stod(sval);
-        }
-        if (skey.compare("QDZ7") == 0) {
-            m_par.QDZ7 = stod(sval);
-        }
-        if (skey.compare("QDZ8") == 0) {
-            m_par.QDZ8 = stod(sval);
-        }
-        if (skey.compare("QDZ9") == 0) {
-            m_par.QDZ9 = stod(sval);
-        }
-        if (skey.compare("QEZ1") == 0) {
-            m_par.QEZ1 = stod(sval);
-        }
-        if (skey.compare("QEZ2") == 0) {
-            m_par.QEZ2 = stod(sval);
-        }
-        if (skey.compare("QEZ3") == 0) {
-            m_par.QEZ3 = stod(sval);
-        }
-        if (skey.compare("QEZ4") == 0) {
-            m_par.QEZ4 = stod(sval);
-        }
-        if (skey.compare("QEZ5") == 0) {
-            m_par.QEZ5 = stod(sval);
-        }
-        if (skey.compare("QHZ1") == 0) {
-            m_par.QHZ1 = stod(sval);
-        }
-        if (skey.compare("QHZ2") == 0) {
-            m_par.QHZ2 = stod(sval);
-        }
-        if (skey.compare("QHZ3") == 0) {
-            m_par.QHZ3 = stod(sval);
-        }
-        if (skey.compare("QHZ4") == 0) {
-            m_par.QHZ4 = stod(sval);
-        }
-        if (skey.compare("SSZ1") == 0) {
-            m_par.SSZ1 = stod(sval);
-        }
-        if (skey.compare("SSZ2") == 0) {
-            m_par.SSZ2 = stod(sval);
-        }
-        if (skey.compare("SSZ3") == 0) {
-            m_par.SSZ3 = stod(sval);
-        }
-        if (skey.compare("SSZ4") == 0) {
-            m_par.SSZ4 = stod(sval);
-        }
-        if (skey.compare("QTZ1") == 0) {
-            m_par.QTZ1 = stod(sval);
-        }
-        if (skey.compare("QPZ1") == 0) {
-            m_par.QPZ1 = stod(sval);
-        }
-        if (skey.compare("QPZ2") == 0) {
-            m_par.QPZ2 = stod(sval);
-        }
-        if (skey.compare("MBELT") == 0) {
-            m_par.MBELT = stod(sval);
-        }
-    }
-}
-
-void ChPac02Tire::Initialize(std::shared_ptr<ChWheel> wheel) {
-    ChTire::Initialize(wheel);
-
-    m_g = wheel->GetSpindle()->GetSystem()->GetGravitationalAcceleration().Length();
-
-    // Let derived class set the MF tire parameters
-    SetMFParams();
-
-    // Build the lookup table for penetration depth as function of intersection area
-    // (used only with the ChTire::ENVELOPE method for terrain-tire collision detection)
-    ConstructAreaDepthTable(m_par.UNLOADED_RADIUS, m_areaDep);
-
-    // all parameters are known now pepare mirroring
-    if (m_allow_mirroring) {
-        if (wheel->GetSide() != m_measured_side) {
-            // we flip the sign of some parameters to compensate asymmetry
-            m_par.RHX1 *= -1.0;
-            m_par.QSX1 *= -1.0;
-            m_par.PEY3 *= -1.0;
-            m_par.PHY1 *= -1.0;
-            m_par.PHY2 *= -1.0;
-            m_par.PVY1 *= -1.0;
-            m_par.PVY2 *= -1.0;
-            m_par.RBY3 *= -1.0;
-            m_par.RVY1 *= -1.0;
-            m_par.RVY2 *= -1.0;
-            m_par.QBZ4 *= -1.0;
-            m_par.QDZ3 *= -1.0;
-            m_par.QDZ6 *= -1.0;
-            m_par.QDZ7 *= -1.0;
-            m_par.QEZ4 *= -1.0;
-            m_par.QHZ1 *= -1.0;
-            m_par.QHZ2 *= -1.0;
-            m_par.SSZ1 *= -1.0;
-            if (m_verbose) {
-                if (m_measured_side == LEFT)
-                    std::cout << "Tire is measured as left tire but mounted on the right -> mirroring." << std::endl;
-                else
-                    std::cout << "Tire is measured as right tire but mounted on the left -> mirroring." << std::endl;
-            }
-        }
-    }
-
-    // Initialize contact patch state variables to 0
-    m_data.normal_force = 0;
-    m_states.R_eff = m_par.UNLOADED_RADIUS;
-    m_states.kappa = 0;
-    m_states.alpha = 0;
-    m_states.gamma = 0;
-    m_states.vx = 0;
-    m_states.vsx = 0;
-    m_states.vsy = 0;
-    m_states.omega = 0;
-    m_states.disc_normal = ChVector3d(0, 0, 0);
-}
-
-void ChPac02Tire::Synchronize(double time, const ChTerrain& terrain) {
-    WheelState wheel_state = m_wheel->GetState();
-
-    // Extract the wheel normal (expressed in global frame)
-    ChMatrix33<> A(wheel_state.rot);
-    ChVector3d disc_normal = A.GetAxisY();
-
-    // Assuming the tire is a disc, check contact with terrain
-    float mu_road;
-    m_data.in_contact =
-        DiscTerrainCollision(m_collision_type, terrain, wheel_state.pos, disc_normal, m_par.UNLOADED_RADIUS,
-                             m_par.WIDTH, m_areaDep, m_data.frame, m_data.depth, mu_road);
-    ChClampValue(mu_road, 0.1f, 1.0f);
-
-    m_states.mu_scale = mu_road / m_mu0;  // can change with terrain conditions
-    m_states.mu_road = mu_road;           // needed for access method
-
-    // Calculate tire kinematics
-    CalculateKinematics(wheel_state, m_data.frame);
-
-    m_states.gamma = ChClamp(GetCamberAngle(), -m_gamma_limit * CH_DEG_TO_RAD, m_gamma_limit * CH_DEG_TO_RAD);
-
-    if (m_data.in_contact) {
-        // Wheel velocity in the ISO-C Frame
-        ChVector3d vel = wheel_state.lin_vel;
-        m_data.vel = m_data.frame.TransformDirectionParentToLocal(vel);
-
-        // Generate normal contact force (recall, all forces are reduced to the wheel
-        // center). If the resulting force is negative, the disc is moving away from
-        // the terrain so fast that no contact force is generated.
-        // The sign of the velocity term in the damping function is negative since
-        // a positive velocity means a decreasing depth, not an increasing depth
-        double Fn_mag = GetNormalStiffnessForce(m_data.depth) + GetNormalDampingForce(m_data.depth, -m_data.vel.z());
-
-        if (Fn_mag < 0) {
-            Fn_mag = 0;
-            m_data.in_contact = false;  // Skip Force and moment calculations when the normal force = 0
-        }
-
-        m_data.normal_force = Fn_mag;
-        // R_eff is a Rill estimation, not Pacejka. Advantage: it works well with speed = zero.
-        m_states.R_eff = (2.0 * m_par.UNLOADED_RADIUS + (m_par.UNLOADED_RADIUS - m_data.depth)) / 3.0;
-        m_states.vx = std::abs(m_data.vel.x());
-        m_states.vsx = m_data.vel.x() - wheel_state.omega * m_states.R_eff;
-        m_states.vsy = -m_data.vel.y();
-        // prevent singularity for kappa, when vx == 0
-        const double epsilon = 0.1;
-        m_states.kappa = -m_states.vsx / (m_states.vx + epsilon);
-        m_states.alpha = std::atan2(m_states.vsy, m_states.vx + epsilon);
-        m_states.omega = wheel_state.omega;
-        m_states.disc_normal = disc_normal;
-        m_states.Fz0_prime = m_par.FNOMIN * m_par.LFZO;
-        m_states.dfz0 = (Fn_mag - m_states.Fz0_prime) / m_states.Fz0_prime;
-        m_states.Pi0_prime = m_par.IP_NOM * m_par.LIP;
-        m_states.dpi = (m_par.IP - m_states.Pi0_prime) / m_states.Pi0_prime;
-        // Ensure that kappa stays between -1 & 1
-        ChClampValue(m_states.kappa, -1.0, 1.0);
-        // Ensure that alpha stays between -pi()/2 & pi()/2 (a little less to prevent tan from going to infinity)
-        ChClampValue(m_states.alpha, -CH_PI_2 + 0.01, CH_PI_2 - 0.01);
-        // Clamp |gamma| to specified value: Limit due to tire testing, avoids erratic extrapolation. m_gamma_limit is
-        // in rad too.
-        ChClampValue(m_states.gamma, -m_gamma_limit, m_gamma_limit);
-    } else {
-        // Reset all states if the tire comes off the ground.
-        m_data.normal_force = 0;
-        m_states.R_eff = m_par.UNLOADED_RADIUS;
-        m_states.grip_sat_x = 0;
-        m_states.grip_sat_y = 0;
-        m_states.kappa = 0;
-        m_states.alpha = 0;
-        m_states.gamma = 0;
-        m_states.vx = 0;
-        m_states.vsx = 0;
-        m_states.vsy = 0;
-        m_states.omega = 0;
-        m_states.Fz0_prime = 0;
-        m_states.dfz0 = 0;
-        m_states.Pi0_prime = 0;
-        m_states.dpi = 1;
-        m_states.brx = 0;
-        m_states.bry = 0;
-        m_states.disc_normal = ChVector3d(0, 0, 0);
-    }
-}
-
-void ChPac02Tire::Advance(double step) {
-    // Set tire forces to zero.
-    m_tireforce.force = ChVector3d(0, 0, 0);
-    m_tireforce.moment = ChVector3d(0, 0, 0);
-
-    // Return now if no contact.
-    if (!m_data.in_contact)
-        return;
-
-    // Calculate the new force and moment values (normal force and moment have already been accounted for in
-    // Synchronize()).
-    // See reference for details on the calculations.
-    double Fx0 = 0;  // Fx at zero/small speed
-    double Fy0 = 0;  // Fy at zero/small speed
-    double Fx = 0;
-    double Fy = 0;
-    double Fz = m_data.normal_force;
-    double Mx = 0;
-    double My = 0;
-    double Mz = 0;
-    double kappa = m_states.kappa;
-    double alpha = m_states.alpha;
-    double gamma = m_states.gamma;
-    double frblend = ChFunctionSineStep::Eval(std::abs(m_data.vel.x()), m_frblend_begin, 0.0, m_frblend_end, 1.0);
-
-    switch (m_use_mode) {
-        case 0:
-            // vertical spring & damper mode
-            break;
-        case 1:
-            // steady state pure longitudinal slip
-            CalcFxyMz(Fx, Fy, Mz, kappa, 0.0, Fz, gamma);
-            My = CalcMy(Fx, Fz, gamma);
-            break;
-        case 2:
-            // steady state pure lateral slip
-            CalcFxyMz(Fx, Fy, Mz, 0.0, alpha, Fz, gamma);
-            Mx = CalcMx(Fy, Fz, gamma);
-            break;
-        case 3:
-        case 4: {
-            // steady state (un)combined slip
-            CombinedCoulombForces(Fx0, Fy0, Fz);
-            double Fx_ss = 0, Fy_ss = 0;
-            CalcFxyMz(Fx_ss, Fy_ss, Mz, kappa, alpha, Fz, gamma);
-            Fx = (1.0 - frblend) * Fx0 + frblend * Fx_ss;
-            Fy = (1.0 - frblend) * Fy0 + frblend * Fy_ss;
-            My = CalcMy(Fx, Fz, gamma);
-            Mx = CalcMx(Fy, Fz, gamma);
-        } break;
-    }
-
-    // Compile the force and moment vectors so that they can be
-    // transformed into the global coordinate system.
-    // Convert from SAE to ISO Coordinates at the contact patch.
-<<<<<<< HEAD
-    m_tireforce.force = ChVector<>(Fx, -Fy, m_data.normal_force);
-    std::cout << "Fx: " << Fx << std::endl;
-    m_tireforce.moment = ChVector<>(Mx, -My, -Mz);
-=======
-    m_tireforce.force = ChVector3d(Fx, -Fy, m_data.normal_force);
-    m_tireforce.moment = ChVector3d(Mx, -My, -Mz);
->>>>>>> a1f21c1b
-}
-
-double ChPac02Tire::GetLongitudinalGripSaturation() {
-    return m_states.grip_sat_x;
-}
-
-double ChPac02Tire::GetLateralGripSaturation() {
-    return m_states.grip_sat_y;
-}
-
-// -----------------------------------------------------------------------------
-
-}  // end namespace vehicle
-}  // namespace chrono
+// =============================================================================
+// PROJECT CHRONO - http://projectchrono.org
+//
+// Copyright (c) 2023 projectchrono.org
+// All rights reserved.
+//
+// Use of this source code is governed by a BSD-style license that can be found
+// in the LICENSE file at the top level of the distribution and at
+// http://projectchrono.org/license-chrono.txt.
+//
+// =============================================================================
+// Authors: Rainer Gericke
+// =============================================================================
+//
+// Template for a Magic Formula tire model
+//
+// ChPac02 is based on the Pacejka 2002 formulae as written in
+// Hans B. Pacejka's "Tire and Vehicle Dynamics" Third Edition, Elsevier 2012
+// ISBN: 978-0-08-097016-5
+//
+// This implementation is a small subset of the commercial product MFtire:
+//  - only steady state force/torque calculations
+//  - uncombined (use_mode = 3)
+//  - combined (use_mode = 4) via Friction Ellipsis (default) or Pacejka method
+//  - parametration is given by a TIR file (Tiem Orbit Format,
+//    ADAMS/Car compatible)
+//  - unit conversion is implemented but only tested for SI units
+//  - optional inflation pressure dependency is implemented, but not tested
+//  - this implementation could be validated for the FED-Alpha vehicle and rsp.
+//    tire data sets against KRC test results from a Nato CDT
+// =============================================================================
+
+#include <cstdio>
+#include <cstdlib>
+#include <cctype>
+#include <cstring>
+
+#include <algorithm>
+#include <cmath>
+
+#include "chrono/core/ChGlobal.h"
+#include "chrono/functions/ChFunctionSineStep.h"
+
+#include "chrono_vehicle/ChConfigVehicle.h"
+#include "chrono_vehicle/ChVehicleModelData.h"
+
+#include "chrono_vehicle/wheeled_vehicle/tire/ChPac02Tire.h"
+
+namespace chrono {
+namespace vehicle {
+
+ChPac02Tire::ChPac02Tire(const std::string& name)
+    : ChForceElementTire(name),
+      m_gamma_limit(3.0 * CH_DEG_TO_RAD),
+      m_mu0(0.8),
+      m_measured_side(LEFT),
+      m_allow_mirroring(true),
+      m_use_mode(0),
+      m_vcoulomb(1.0),
+      m_frblend_begin(1.0),
+      m_frblend_end(3.0) {
+    m_tireforce.force = ChVector3d(0, 0, 0);
+    m_tireforce.point = ChVector3d(0, 0, 0);
+    m_tireforce.moment = ChVector3d(0, 0, 0);
+}
+
+double ChPac02Tire::GetNormalStiffnessForce(double depth) const {
+    double R0 = m_par.UNLOADED_RADIUS;
+    double gamma = m_states.gamma;
+    double dpi = m_states.dpi;
+    double Fc = (1.0) *
+                (m_par.QFZ1 * depth / R0 + m_par.QFZ2 * pow(depth / R0, 2) + m_par.QFZ3 * pow(gamma, 2) * depth / R0) *
+                (1.0 + m_par.QPFZ1 * dpi) * m_par.LCZ * m_par.FNOMIN;
+    double Fb = 0;
+    if (m_bottoming_table_found)
+        Fb = m_bott_map.GetVal(depth);
+    return Fc + Fb;
+}
+
+double ChPac02Tire::GetNormalDampingForce(double depth, double velocity) const {
+    double Fd = m_par.VERTICAL_DAMPING * velocity;
+    return Fd;
+}
+
+void ChPac02Tire::CombinedCoulombForces(double& fx, double& fy, double fz) {
+    ChVector2d F;
+    /*
+     The Dahl Friction Model elastic tread blocks representated by a single bristle. At tire stand still it acts
+     like a spring which enables holding of a vehicle on a slope without creeping (hopefully). Damping terms
+     have been added to calm down the oscillations of the pure spring.
+
+     The time step h must be actually the same as for the vehicle system!
+
+     This model is experimental and needs some testing.
+
+     With bristle deformation z, Coulomb force fc, sliding velocity v and stiffness sigma we have this
+     differential equation:
+         dz/dt = v - sigma0*z*abs(v)/fc
+
+     When z is known, the friction force F can be calulated to:
+        F = sigma0 * z
+
+     For practical use some damping is needed, that leads to:
+        F = sigma0 * z + sigma1 * dz/dt
+
+     Longitudinal and lateral forces are calculated separately and then combined. For stand still a friction
+     circle is used.
+     */
+    double muscale = m_states.mu_road / m_mu0;
+    double fc = fz * muscale;
+    double h = this->m_stepsize;
+    // Longitudinal Friction Force
+    double brx_dot = m_states.vsx - m_par.sigma0 * m_states.brx * fabs(m_states.vsx) / fc;  // dz/dt
+    F.x() = -(m_par.sigma0 * m_states.brx + m_par.sigma1 * brx_dot);
+    // Lateral Friction Force
+    double bry_dot = m_states.vsy - m_par.sigma0 * m_states.bry * fabs(m_states.vsy) / fc;  // dz/dt
+    F.y() = -(m_par.sigma0 * m_states.bry + m_par.sigma1 * bry_dot);
+    // Calculate the new ODE states (implicit Euler)
+    m_states.brx = (fc * m_states.brx + fc * h * m_states.vsx) / (fc + h * m_par.sigma0 * fabs(m_states.vsx));
+    m_states.bry = (fc * m_states.bry + fc * h * m_states.vsy) / (fc + h * m_par.sigma0 * fabs(m_states.vsy));
+    // combine forces (friction circle)
+    if (F.Length() > fz * muscale) {
+        F.Normalize();
+        F *= fz * muscale;
+    }
+    fx = F.x();
+    fy = F.y();
+}
+
+void ChPac02Tire::CalcFxyMz(double& Fx, double& Fy, double& Mz, double kappa, double alpha, double Fz, double gamma) {
+    // steady state calculation
+    double Fx0 = 0;  // longitudinal steady stae force
+    double Cx = m_par.PCX1 * m_par.LCX;
+    double Shx = (m_par.PHX1 + m_par.PHX2 * m_states.dfz0) * m_par.LHX;
+    double Svx = Fz * (m_par.PVX1 + m_par.PVX2 * m_states.dfz0) * m_par.LVX * m_par.LMUX;
+    double kappa_x = kappa + Shx;
+    double gamma_x = gamma * m_par.LGAX;
+    double Ex = (m_par.PEX1 + m_par.PEX2 * m_states.dfz0 + m_par.PEX3 * pow(m_states.dfz0, 2)) *
+                (1.0 - m_par.PEX4 * ChSignum(kappa_x)) * m_par.LEX;
+    if (Ex > 1.0)
+        Ex = 1.0;
+    double mu_x = std::abs(m_states.mu_scale * (m_par.PDX1 + m_par.PDX2 * m_states.dfz0) *
+                           (1.0 + m_par.PPX3 * m_states.dpi + m_par.PPX4 * pow(m_states.dpi, 2)) *
+                           (1.0 - m_par.PDX3 * pow(gamma_x, 2)) * m_par.LMUX);
+    double Dx = mu_x * Fz;
+    double Kx = Fz * (m_par.PKX1 + m_par.PKX2 * m_states.dfz0) * exp(m_par.PKX3 * m_states.dfz0) *
+                (1.0 + m_par.PPX1 * m_states.dpi + m_par.PPX2 * pow(m_states.dpi, 2)) * m_par.LKX;
+    double Bx = Kx / (Cx * Dx + 0.1);
+    double X1 = Bx * kappa_x;
+    ChClampValue(X1, -CH_PI_2 + 0.01, CH_PI_2 - 0.01);
+    // Fx0 = Dx * sin(Cx * atan(Bx * kappa_x - Ex * (Bx * kappa_x - atan(Bx * kappa_x)))) + Svx;
+    Fx0 = Dx * sin(Cx * atan(X1 - Ex * (X1 - atan(X1)))) + Svx;
+
+    double Fy0 = 0;  // lateral steady state force
+    double gamma_y = gamma * m_par.LGAY;
+    double Cy = m_par.PCY1 * m_par.LCY;
+    double Ky0 = m_par.PKY1 * m_par.FNOMIN * (1 + m_par.PPY1 * m_states.dpi) *
+                 sin(2.0 * atan(Fz / (m_par.PKY2 * m_states.Fz0_prime * (1.0 + m_par.PPY2 * m_states.dpi)))) *
+                 m_par.LFZO * m_par.LMUY;
+    double Ky = Ky0 * (1.0 - m_par.PKY3 * fabs(gamma_y));
+    double Shy = (m_par.PHY1 + m_par.PHY2 * m_states.dfz0) * m_par.LHY + m_par.PHY3 * gamma_y * m_par.LKYG;
+    double alpha_y = alpha + Shy;
+    double Svy = Fz *
+                 ((m_par.PVY1 + m_par.PVY2 * m_states.dfz0) * m_par.LVY +
+                  (m_par.PVY3 + m_par.PVY4 * m_states.dfz0) * gamma_y * m_par.LKYG) *
+                 m_par.LMUY;
+    double Ey = (m_par.PEY1 + m_par.PEY2 * m_states.dfz0) *
+                (1.0 - (m_par.PEY3 + m_par.PEY4 * gamma_y) * ChSignum(alpha_y)) * m_par.LEY;
+    if (Ey > 1.0)
+        Ey = 1.0;
+    double mu_y = std::abs(m_states.mu_scale * (m_par.PDY1 + m_par.PDY2 * m_states.dfz0) *
+                           (1.0 + m_par.PPY3 * m_states.dpi + m_par.PPY4 * pow(m_states.dpi, 2)) *
+                           (1.0 + m_par.PDY3 * pow(gamma_y, 2)) * m_par.LMUY);
+    double Dy = mu_y * Fz;
+    double By = Ky / (Cy * Dy + 0.1);
+    double Y1 = By * alpha_y;
+    ChClampValue(Y1, -CH_PI_2 + 0.01, CH_PI_2 - 0.01);
+    // Fy0 = Dy * sin(Cy * atan(By * alpha_y - Ey * (By * alpha_y - atan(By * alpha_y)))) + Svy;
+    Fy0 = Dy * sin(Cy * atan(Y1 - Ey * (Y1 - atan(Y1)))) + Svy;
+
+    // not Pacejka: grip saturation longitudinal ------------------------
+    m_states.grip_sat_x = std::abs((Fx0 - Svx) / Fz) / std::abs(Dx / Fz);
+    ChClampValue(m_states.grip_sat_x, 0.0, 1.0);
+    //-------------------------------------------------------------------
+    // not Pacejka: grip saturation lateral -----------------------------
+    m_states.grip_sat_y = std::abs((Fy0 - Svy) / Fz) / std::abs(Dy / Fz);
+    ChClampValue(m_states.grip_sat_y, 0.0, 1.0);
+    //-------------------------------------------------------------------
+
+    double R0 = m_par.UNLOADED_RADIUS;
+    // steady state alignment torque / pneumatic trail
+    double gamma_z = gamma * m_par.LGAZ;
+    double Sht = m_par.QHZ1 + m_par.QHZ2 * m_states.dfz0 + (m_par.QHZ3 + m_par.QHZ4 * m_states.dfz0) * gamma_z;
+    double Shf = Shy + Svy / Ky;
+    double alpha_r = alpha + Shf;
+    double alpha_t = alpha + Sht;
+    double Ct = m_par.QCZ1;
+    double Bt = std::abs((m_par.QBZ1 + m_par.QBZ2 * m_states.dfz0 + m_par.QBZ3 * pow(m_states.dfz0, 2)) *
+                         (1.0 + m_par.QBZ4 * gamma_z + m_par.QBZ5 * std::abs(gamma_z)) * m_par.LKY / m_par.LMUY);
+    double Et = (m_par.QEZ1 + m_par.QEZ2 * m_states.dfz0 + m_par.QEZ3 * pow(m_states.dfz0, 2)) *
+                (1.0 + (m_par.QEZ4 + m_par.QEZ5 * gamma_z) * ((2.0 / CH_PI) * atan(Bt * Ct * alpha_t)));
+    if (Et > 1.0)
+        Et = 1.0;
+    double Dt = Fz * (m_par.QDZ1 + m_par.QDZ2 * m_states.dfz0) * (1.0 - m_par.QPZ1 * m_states.dpi) *
+                (1.0 + m_par.QDZ3 * gamma_z + m_par.QDZ4 * pow(gamma_z, 2)) * R0 / m_states.Fz0_prime * m_par.LTR;
+    // trail, uncombined forces
+    double t = Dt * (cos(Ct * atan(Bt * alpha_t - Et * (Bt * alpha_t - atan(Bt * alpha_t))))) * cos(alpha);
+    // residual moment
+    double Br = (m_par.QBZ9 * m_par.LKY / m_par.LMUY + m_par.QBZ10 * By * Cy);
+    double Dr = Fz *
+                ((m_par.QDZ6 + m_par.QDZ7 * m_states.dfz0) * m_par.LRES +
+                 (m_par.QDZ8 + m_par.QDZ9 * m_states.dfz0) * (1.0 + m_par.QPZ2 * m_states.dpi) * gamma_z) *
+                R0 * m_par.LMUY;
+    // residual moment, uncombined forces
+    const double Cr = 1.0;
+    double Mzr = Dr * cos(Cr * atan(Br * alpha_r)) * cos(alpha);
+
+    switch (m_use_mode) {
+        case 1:
+            // Fx only
+            Fx = Fx0;
+            Fy = 0;
+            Mz = 0;
+            break;
+        case 2: {
+            // Fy and Mz only
+            Fx = 0;
+            Fy = Fy0;
+            Mz = -t * Fy0 + Mzr;
+        } break;
+        case 3: {
+            // uncombined Fx, Fy, Mz calculation
+            Fx = Fx0;
+            Fy = Fy0;
+            Mz = -t * Fy0 + Mzr;
+        } break;
+        case 4: {
+            // combined Fx, Fy, Mz calculation
+            if (m_use_friction_ellipsis) {
+                // combining without rsp. Pacejka coefficients, ADAMs
+                double kappa_c = kappa + Shx + Svx / Kx;
+                double alpha_c = alpha + Shy + Svy / Ky;
+                double alpha_s = sin(alpha_c);
+                double beta = acos(std::abs(kappa_c) / hypot(kappa_c, alpha_s));
+                double mu_x_act = std::abs((Fx0 - Svx) / Fz);
+                double mu_y_act = std::abs((Fy0 - Svy) / Fz);
+                double mu_x_max = Dx / Fz;
+                double mu_y_max = Dy / Fz;
+                double mu_x_c = 1.0 / hypot(1.0 / mu_x_act, tan(beta) / mu_y_max);
+                double mu_y_c = tan(beta) / hypot(1.0 / mu_x_max, tan(beta) / mu_y_act);
+                Fx = Fx0 * mu_x_c / mu_x_act;
+                Fy = Fy0 * mu_y_c / mu_y_act;
+                Mz = -t * Fy + Mzr;
+            } else {
+                // use rsp. Pacejka coefficients for combining
+                double Shxa = m_par.RHX1;
+                double Cxa = m_par.RCX1;
+                double alpha_s = alpha + Shxa;
+                double Exa = m_par.REX1 + m_par.REX2 * m_states.dfz0;
+                if (Exa > 1.0)
+                    Exa = 1.0;
+                double Bxa = std::abs(m_par.RBX1 * cos(atan(m_par.RBX2 * kappa)) * m_par.LXAL);
+                ////double Dxa = Fx0 / cos(Cxa * atan(Bxa * Shxa - Exa * (Bxa * Shxa - atan(Bxa * Shxa))));
+                double Gxa = cos(Cxa * atan(Bxa * alpha_s - Exa * (Bxa * alpha_s - atan(Bxa * alpha_s)))) /
+                             cos(Cxa * atan(Bxa * Shxa - Exa * (Bxa * Shxa - atan(Bxa * Shxa))));
+                Fx = Fx0 * Gxa;
+
+                double Shyk = m_par.RHY1 + m_par.RHY2 * m_states.dfz0;
+                double kappa_s = kappa + Shyk;
+                double Cyk = m_par.RCY1;
+                double Eyk = m_par.REY1 + m_par.REY2 * m_states.dfz0;
+                if (Eyk > 1.0)
+                    Eyk = 1.0;
+                double Byk = m_par.RBY1 * cos(atan(m_par.RBY2 * (alpha - m_par.RBY3))) * m_par.LYKA;
+                double Dvyk = mu_y * Fz * (m_par.RVY1 + m_par.RVY2 * m_states.dfz0 + m_par.RVY3 * gamma) *
+                              cos(atan(m_par.RVY4 * alpha));
+                double Svyk = Dvyk * sin(m_par.RVY5 * atan(m_par.RVY6 * kappa)) * m_par.LVYKA;
+                double Gyk = cos(Cyk * atan(Byk * kappa_s - Eyk * (Byk * kappa_s - atan(Byk * kappa_s)))) /
+                             cos(Cyk * atan(Byk * Shyk - Eyk * (Byk * Shyk - atan(Byk * Shyk))));
+                Fy = Fy0 * Gyk + Svyk;
+
+                double alpha_teq = atan(sqrt(pow(tan(alpha_t), 2) + pow(Kx / Ky, 2) * pow(kappa, 2))) * ChSignum(kappa);
+                double alpha_req =
+                    atan(sqrt(pow(tan(alpha_r), 2) + pow(Kx / Ky, 2) * pow(kappa, 2))) * ChSignum(alpha_r);
+                // trail combined forces
+                double tc =
+                    Dt * (cos(Ct * atan(Bt * alpha_teq - Et * (Bt * alpha_teq - atan(Bt * alpha_teq))))) * cos(alpha);
+                // residual moment
+                double s = (m_par.SSZ1 + m_par.SSZ2 * Fy / m_states.Fz0_prime +
+                            (m_par.SSZ3 + m_par.SSZ4 * m_states.dfz0) * gamma) *
+                           R0 * m_par.LS;
+                // residual moment, combined forces
+                double Mzrc = Dr * cos(Cr * atan(Br * alpha_req)) * cos(alpha);
+                double Fy_prime = Fy - Svyk;
+                Mz = -tc * Fy_prime + Mzrc + s * Fx;
+            }
+        } break;
+    }
+}
+
+double ChPac02Tire::CalcSigmaK(double Fz) {
+    double R0 = m_par.UNLOADED_RADIUS;
+    return Fz * (m_par.PTX1 + m_par.PTX2 * m_states.dfz0) * exp(m_par.PTX3 * m_states.dfz0) *
+           (R0 / m_states.Fz0_prime) * m_par.LSGKP;
+}
+
+double ChPac02Tire::CalcSigmaA(double Fz) {
+    double R0 = m_par.UNLOADED_RADIUS;
+    return m_par.PTY1 * sin(2.0 * atan(Fz / (m_par.PTY2 * m_par.FNOMIN * m_par.LFZO))) *
+           (1.0 - m_par.PKY3 * fabs(m_states.gamma)) * (R0 * m_par.LFZO) * m_par.LSGAL;
+}
+
+double ChPac02Tire::CalcMx(double Fy, double Fz, double gamma) {
+    double Mx =
+        m_par.UNLOADED_RADIUS * Fz *
+        (m_par.QSX3 * Fy / m_states.Fz0_prime +
+         m_par.QSX4 * cos(m_par.QSX5 * atan(pow(Fz / m_states.Fz0_prime, 2))) *
+             sin(m_par.QSX7 * gamma + m_par.QSX8 * atan(m_par.QSX9 * Fy / m_states.Fz0_prime)) +
+         (m_par.QSX10 * atan(m_par.QSX11 * Fz / m_states.Fz0_prime) - m_par.QSX2 * (1.0 + m_par.QPX1 * m_states.dpi)) *
+             gamma +
+         m_par.QSX1 * m_par.LVMX) *
+        m_par.LMX;
+    return Mx;
+}
+
+double ChPac02Tire::CalcMy(double Fx, double Fz, double gamma) {
+    // in most cases only QSY1 is used.
+    double V0 = sqrt(m_g * m_par.UNLOADED_RADIUS);
+    double My = Fz * m_par.UNLOADED_RADIUS *
+                (m_par.QSY1 + m_par.QSY2 * Fx / m_par.FNOMIN + m_par.QSY3 * fabs(m_states.vx / V0) +
+                 m_par.QSY4 * pow(m_states.vx / V0, 4) + m_par.QSY5 * pow(gamma, 2) +
+                 m_par.QSY6 * pow(gamma, 2) * Fz / m_par.FNOMIN) *
+                (pow(Fz / m_par.FNOMIN, m_par.QSY7) * pow(m_par.IP / m_par.IP_NOM, m_par.QSY8)) * m_par.LMY;
+    return My;
+}
+
+// -----------------------------------------------------------------------------
+
+void ChPac02Tire::SetMFParamsByFile(const std::string& tirFileName) {
+    FILE* fp = fopen(tirFileName.c_str(), "r+");
+    if (fp == NULL) {
+        std::cerr << "TIR File not found <" << tirFileName << ">!" << std::endl;
+        throw std::runtime_error("TIR File not found <" + tirFileName + ">!");
+    }
+    LoadSectionUnits(fp);
+    LoadSectionModel(fp);
+    LoadSectionDimension(fp);
+    LoadSectionVertical(fp);
+    LoadSectionScaling(fp);
+    LoadSectionLongitudinal(fp);
+    LoadSectionOverturning(fp);
+    LoadSectionLateral(fp);
+    LoadSectionRolling(fp);
+    LoadSectionAligning(fp);
+    LoadSectionConditions(fp);
+    LoadVerticalTable(fp);
+    LoadBottomingTable(fp);
+
+    if (!m_vertical_table_found) {
+        // set linear stiffness funct parameters
+        m_par.QFZ1 = m_par.VERTICAL_STIFFNESS * m_par.UNLOADED_RADIUS / m_par.FNOMIN;
+        m_par.QFZ2 = 0;
+    }
+
+    if (!m_tire_conditions_found) {
+        // set all pressure dependence parameters to zero
+        m_par.PPX1 = 0;
+        m_par.PPX2 = 0;
+        m_par.PPX3 = 0;
+        m_par.PPX4 = 0;
+        m_par.PPY1 = 0;
+        m_par.PPY2 = 0;
+        m_par.PPY3 = 0;
+        m_par.PPY4 = 0;
+        m_par.QSY1 = 0;
+        m_par.QSY2 = 0;
+        m_par.QSY8 = 0;
+        m_par.QPFZ1 = 0;
+    }
+
+    fclose(fp);
+}
+
+bool ChPac02Tire::FindSectionStart(const std::string& sectName, FILE* fp) {
+    bool ret = false;
+    rewind(fp);
+    while (!feof(fp)) {
+        char line[201];
+        fgets(line, 200, fp);  // buffer one line
+        // remove leading white space
+        size_t l = strlen(line);
+        size_t ipos = 0;
+        while (isblank(line[ipos])) {
+            if (ipos < l)
+                ipos++;
+        }
+        std::string sbuf(line + ipos);
+        // don't process pure comment lines
+        if (sbuf.front() == '!' || sbuf.front() == '$')
+            continue;
+        // section name contained in line?
+        size_t npos = sbuf.find(sectName);
+        if (npos != std::string::npos) {
+            ret = true;
+            break;
+        }
+    }
+    return ret;
+}
+
+void ChPac02Tire::LoadSectionUnits(FILE* fp) {
+    bool ok = FindSectionStart("[UNITS]", fp);
+    if (!ok) {
+        std::cerr << "Desired section [UNITS] not found.\n";
+        return;
+    }
+    while (!feof(fp)) {
+        char line[201];
+        fgets(line, 200, fp);  // buffer one line
+        // remove leading white space
+        size_t l = strlen(line);
+        size_t ipos = 0;
+        while (isblank(line[ipos])) {
+            if (ipos < l)
+                ipos++;
+        }
+        std::string sbuf(line + ipos);
+        // skip pure comment lines
+        if (sbuf.front() == '!' || sbuf.front() == '$')
+            continue;
+        // leave, since a new section is reached
+        if (sbuf.front() == '[')
+            break;
+        // this should be a data line
+        // there can be a trailing comment
+        size_t trpos = sbuf.find_first_of("$");
+        if (trpos != std::string::npos) {
+            sbuf = sbuf.substr(0, trpos - 1);
+        }
+        std::string skey, sval;
+        size_t eqpos = sbuf.find_first_of("=");
+        if (eqpos != std::string::npos) {
+            skey = sbuf.substr(0, eqpos - 1);
+        }
+        size_t bpos = skey.find_first_of(' ');
+        if (bpos != std::string::npos) {
+            skey = skey.substr(0, bpos);
+        }
+        sval = sbuf.substr(eqpos + 1);
+        size_t a1pos = sval.find_first_of("'");
+        size_t a2pos = sval.find_last_of("'");
+        if (a1pos == std::string::npos) {
+            // unprocessable input
+            continue;
+        }
+        sval = sval.substr(a1pos + 1, a2pos - a1pos - 1);
+        // change letters to upper case
+        std::transform(sval.begin(), sval.end(), sval.begin(), ::toupper);
+        if (skey.compare("LENGTH") == 0) {
+            if (sval.compare("METER") == 0) {
+                m_par.u_length = 1.0;
+            } else if (sval.compare("MM") == 0) {
+                m_par.u_length = 0.001;
+            } else if (sval.compare("CM") == 0) {
+                m_par.u_length = 0.01;
+            } else if (sval.compare("KM") == 0) {
+                m_par.u_length = 1000.0;
+            } else if (sval.compare("MILE") == 0) {
+                m_par.u_length = 1609.35;
+            } else if (sval.compare("FOOT") == 0) {
+                m_par.u_length = 0.3048;
+            } else if (sval.compare("IN") == 0) {
+                m_par.u_length = 0.0254;
+            } else {
+                std::cerr << "No unit conversion for " << skey << "=" << sval << "\n";
+            }
+        } else if (skey.compare("TIME") == 0) {
+            if (sval.compare("MILLI") == 0) {
+                m_par.u_time = 0.001;
+            } else if (sval.compare("SEC") == 0 || sval.compare("SECOND") == 0) {
+                m_par.u_time = 1.0;
+            } else if (sval.compare("MIN") == 0) {
+                m_par.u_time = 60.0;
+            } else if (sval.compare("HOUR") == 0) {
+                m_par.u_time = 3600;
+            } else {
+                std::cerr << "No unit conversion for " << skey << "=" << sval << "\n";
+            }
+        } else if (skey.compare("ANGLE") == 0) {
+            if (sval.compare("DEG") == 0) {
+                m_par.u_angle = 0.0174532925;
+            } else if (sval.compare("RAD") == 0 || sval.compare("RADIAN") == 0 || sval.compare("RADIANS") == 0) {
+                m_par.u_angle = 1.0;
+            } else {
+                std::cerr << "No unit conversion for " << skey << "=" << sval << "\n";
+            }
+        } else if (skey.compare("MASS") == 0) {
+            if (sval.compare("KG") == 0) {
+                m_par.u_mass = 1.0;
+            } else if (sval.compare("GRAM") == 0) {
+                m_par.u_mass = 0.001;
+            } else if (sval.compare("POUND_MASS") == 0) {
+                m_par.u_mass = 0.45359237;
+            } else if (sval.compare("KPOUND_MASS") == 0) {
+                m_par.u_mass = 0.45359237 / 1000.0;
+            } else if (sval.compare("SLUG") == 0) {
+                m_par.u_mass = 14.593902937;
+            } else if (sval.compare("OUNCE_MASS") == 0) {
+                m_par.u_mass = 0.0283495231;
+            } else {
+                std::cerr << "No unit conversion for " << skey << "=" << sval << "\n";
+            }
+        } else if (skey.compare("FORCE") == 0) {
+            if (sval.compare("N") == 0 || sval.compare("NEWTON") == 0) {
+                m_par.u_force = 1.0;
+            } else if (sval.compare("KN") == 0 || sval.compare("KNEWTON") == 0) {
+                m_par.u_force = 0.001;
+            } else if (sval.compare("POUND_FORCE") == 0) {
+                m_par.u_force = 4.4482216153;
+            } else if (sval.compare("KPOUND_FORCE") == 0) {
+                m_par.u_force = 4.4482216153 / 1000.0;
+            } else if (sval.compare("DYNE") == 0) {
+                m_par.u_force = 0.00001;
+            } else if (sval.compare("OUNCE_FORCE") == 0) {
+                m_par.u_force = 0.278013851;
+            } else if (sval.compare("KG_FORCE") == 0) {
+                m_par.u_force = 9.80665;
+            } else {
+                std::cerr << "No unit conversion for " << skey << "=" << sval << "\n";
+            }
+        } else if (skey.compare("PRESSURE") == 0) {
+            if (sval.compare("PASCAL") == 0 || sval.compare("PA") == 0) {
+                m_par.u_pressure = 1.0;
+            } else if (sval.compare("KPASCAL") == 0 || sval.compare("KPA") == 0) {
+                m_par.u_pressure = 1000.0;
+            } else if (sval.compare("BAR") == 0) {
+                m_par.u_pressure = 1.0e5;
+            } else if (sval.compare("PSI") == 0) {
+                m_par.u_pressure = 6894.7572932;
+            } else if (sval.compare("KSI") == 0) {
+                m_par.u_pressure = 6894757.2932;
+            }
+        }
+    }
+    m_par.u_speed = m_par.u_length / m_par.u_time;
+    m_par.u_inertia = m_par.u_mass * m_par.u_length * m_par.u_length;
+    m_par.u_stiffness = m_par.u_force / m_par.u_length;
+    m_par.u_damping = m_par.u_force / m_par.u_speed;
+}
+
+void ChPac02Tire::LoadSectionModel(FILE* fp) {
+    bool ok = FindSectionStart("[MODEL]", fp);
+    if (!ok) {
+        std::cerr << "Desired section [MODEL] not found.\n";
+        return;
+    }
+    while (!feof(fp)) {
+        char line[201];
+        fgets(line, 200, fp);  // buffer one line
+        // remove leading white space
+        size_t l = strlen(line);
+        size_t ipos = 0;
+        while (isblank(line[ipos])) {
+            if (ipos < l)
+                ipos++;
+        }
+        std::string sbuf(line + ipos);
+        // skip pure comment lines
+        if (sbuf.front() == '!' || sbuf.front() == '$')
+            continue;
+        // leave, since a new section is reached
+        if (sbuf.front() == '[')
+            break;
+        // this should be a data line
+        // there can be a trailing comment
+        size_t trpos = sbuf.find_first_of("$");
+        if (trpos != std::string::npos) {
+            sbuf = sbuf.substr(0, trpos - 1);
+        }
+        // not all entries are of numerical type!
+        size_t eqpos = sbuf.find_first_of("=");
+        if (eqpos == std::string::npos)
+            continue;
+        std::string skey, sval;
+        skey = sbuf.substr(0, eqpos);
+        sval = sbuf.substr(eqpos + 1);
+        size_t sppos = skey.find_first_of(" ");
+        if (sppos != std::string::npos) {
+            skey = skey.substr(0, sppos);
+        }
+        if (skey.compare("PROPERTY_FILE_FORMAT") == 0) {
+            size_t a1pos = sval.find_first_of("'");
+            size_t a2pos = sval.find_last_of("'");
+            sval = sval.substr(a1pos, a2pos - a1pos + 1);
+            if (sval.compare("'PAC2002'") != 0 && sval.compare("'MF_05'") != 0) {
+                std::cerr << "FATAL: unknown file format " << sval << std::endl;
+                throw std::runtime_error("FATAL: unknown file format " + sval);
+            }
+        }
+        if (skey.compare("TYRESIDE") == 0) {
+            size_t a1pos = sval.find_first_of("'");
+            size_t a2pos = sval.find_last_of("'");
+            sval = sval.substr(a1pos, a2pos - a1pos + 1);
+            if (sval.compare("'LEFT'") == 0 || sval.compare("'UNKNOWN'") == 0) {
+                m_measured_side = LEFT;
+            } else {
+                m_measured_side = RIGHT;
+            }
+        }
+        if (skey.compare("FE_METHOD") == 0) {
+            size_t a1pos = sval.find_first_of("'");
+            size_t a2pos = sval.find_last_of("'");
+            sval = sval.substr(a1pos, a2pos - a1pos + 1);
+            if (sval.compare("'NO'") == 0 || sval.compare("'no'") == 0) {
+                m_use_friction_ellipsis = false;
+                if (m_verbose)
+                    std::cout << "Friction Ellipsis Method switched off, relying on Pac02 parameters!\n";
+            }
+        }
+        if (skey.compare("USE_MODE") == 0) {
+            m_par.USE_MODE = stoi(sval);
+            switch (m_par.USE_MODE) {
+                default:
+                case 0:
+                    m_use_mode = m_par.USE_MODE;
+                    if (m_verbose)
+                        std::cout << "Only Vertical Force Fz will be calculated!\n";
+                    break;
+                case 1:
+                    m_use_mode = m_par.USE_MODE;
+                    if (m_verbose)
+                        std::cout << "Only Forces Fx and Fz will be calculated!\n";
+                    break;
+                case 2:
+                    m_use_mode = m_par.USE_MODE;
+                    if (m_verbose)
+                        std::cout << "Only Forces Fy and Fz will be calculated!\n";
+                    break;
+                case 3:
+                    m_use_mode = m_par.USE_MODE;
+                    if (m_verbose)
+                        std::cout << "Uncombined Force calculation!\n";
+                    break;
+                case 4:
+                    m_use_mode = m_par.USE_MODE;
+                    if (m_verbose)
+                        std::cout << "Combined Force calculation!\n";
+                    break;
+            }
+        }
+        if (skey.compare("FITTYP") == 0) {
+            m_par.FITTYP = stoi(sval);
+        }
+        if (skey.compare("VXLOW") == 0) {
+            m_par.VXLOW = stod(sval);
+        }
+        if (skey.compare("LONGVL") == 0) {
+            m_par.LONGVL = stod(sval);
+        }
+    }
+}
+
+void ChPac02Tire::LoadSectionDimension(FILE* fp) {
+    bool ok = FindSectionStart("[DIMENSION]", fp);
+    if (!ok) {
+        std::cerr << "Desired section [DIMENSION] not found.\n";
+        return;
+    }
+    while (!feof(fp)) {
+        char line[201];
+        fgets(line, 200, fp);  // buffer one line
+        // remove leading white space
+        size_t l = strlen(line);
+        size_t ipos = 0;
+        while (isblank(line[ipos])) {
+            if (ipos < l)
+                ipos++;
+        }
+        std::string sbuf(line + ipos);
+        // skip pure comment lines
+        if (sbuf.front() == '!' || sbuf.front() == '$')
+            continue;
+        // leave, since a new section is reached
+        if (sbuf.front() == '[')
+            break;
+        // this should be a data line
+        // there can be a trailing comment
+        size_t trpos = sbuf.find_first_of("$");
+        if (trpos != std::string::npos) {
+            sbuf = sbuf.substr(0, trpos - 1);
+        }
+        // not all entries are of numerical type!
+        size_t eqpos = sbuf.find_first_of("=");
+        if (eqpos == std::string::npos)
+            continue;
+        std::string skey, sval;
+        skey = sbuf.substr(0, eqpos);
+        sval = sbuf.substr(eqpos + 1);
+        size_t sppos = skey.find_first_of(" ");
+        if (sppos != std::string::npos) {
+            skey = skey.substr(0, sppos);
+        }
+        if (skey.compare("UNLOADED_RADIUS") == 0) {
+            m_par.UNLOADED_RADIUS = m_par.u_length * stod(sval);
+        }
+        if (skey.compare("WIDTH") == 0) {
+            m_par.WIDTH = m_par.u_length * stod(sval);
+        }
+        if (skey.compare("ASPECT_RATIO") == 0) {
+            m_par.ASPECT_RATIO = stod(sval);
+        }
+        if (skey.compare("RIM_RADIUS") == 0) {
+            m_par.RIM_RADIUS = m_par.u_length * stod(sval);
+        }
+        if (skey.compare("RIM_WIDTH") == 0) {
+            m_par.RIM_WIDTH = m_par.u_length * stod(sval);
+        }
+    }
+}
+
+void ChPac02Tire::LoadSectionVertical(FILE* fp) {
+    bool ok = FindSectionStart("[VERTICAL]", fp);
+    if (!ok) {
+        std::cerr << "Desired section [VERTICAL] not found.\n";
+        return;
+    }
+    while (!feof(fp)) {
+        char line[201];
+        fgets(line, 200, fp);  // buffer one line
+        // remove leading white space
+        size_t l = strlen(line);
+        size_t ipos = 0;
+        while (isblank(line[ipos])) {
+            if (ipos < l)
+                ipos++;
+        }
+        std::string sbuf(line + ipos);
+        // skip pure comment lines
+        if (sbuf.front() == '!' || sbuf.front() == '$')
+            continue;
+        // leave, since a new section is reached
+        if (sbuf.front() == '[')
+            break;
+        // this should be a data line
+        // there can be a trailing comment
+        size_t trpos = sbuf.find_first_of("$");
+        if (trpos != std::string::npos) {
+            sbuf = sbuf.substr(0, trpos - 1);
+        }
+        // not all entries are of numerical type!
+        size_t eqpos = sbuf.find_first_of("=");
+        if (eqpos == std::string::npos)
+            continue;
+        std::string skey, sval;
+        skey = sbuf.substr(0, eqpos);
+        sval = sbuf.substr(eqpos + 1);
+        size_t sppos = skey.find_first_of(" ");
+        if (sppos != std::string::npos) {
+            skey = skey.substr(0, sppos);
+        }
+        if (skey.compare("VERTICAL_STIFFNESS") == 0) {
+            m_par.VERTICAL_STIFFNESS = m_par.u_stiffness * stod(sval);
+        }
+        if (skey.compare("VERTICAL_DAMPING") == 0) {
+            m_par.VERTICAL_DAMPING = m_par.u_damping * stod(sval);
+        }
+        if (skey.compare("BREFF") == 0) {
+            m_par.BREFF = stod(sval);
+        }
+        if (skey.compare("DREFF") == 0) {
+            m_par.DREFF = stod(sval);
+        }
+        if (skey.compare("FREFF") == 0) {
+            m_par.FREFF = stod(sval);
+        }
+        if (skey.compare("FNOMIN") == 0) {
+            m_par.FNOMIN = m_par.u_force * stod(sval);
+        }
+        if (skey.compare("TIRE_MASS") == 0) {
+            m_par.TIRE_MASS = m_par.u_mass * stod(sval);
+        }
+        if (skey.compare("QFZ1") == 0) {
+            m_par.QFZ1 = stod(sval);
+        }
+        if (skey.compare("QFZ2") == 0) {
+            m_par.QFZ2 = stod(sval);
+        }
+        if (skey.compare("QFZ3") == 0) {
+            m_par.QFZ3 = stod(sval);
+        }
+        if (skey.compare("QPFZ1") == 0) {
+            m_par.QPFZ1 = stod(sval);
+        }
+        if (skey.compare("QV2") == 0) {
+            m_par.QV2 = stod(sval);
+        }
+    }
+}
+
+void ChPac02Tire::LoadSectionScaling(FILE* fp) {
+    bool ok = FindSectionStart("[SCALING_COEFFICIENTS]", fp);
+    if (!ok) {
+        std::cerr << "Desired section [SCALING_COEFFICIENTS] not found.\n";
+        return;
+    }
+    while (!feof(fp)) {
+        char line[201];
+        fgets(line, 200, fp);  // buffer one line
+        // remove leading white space
+        size_t l = strlen(line);
+        size_t ipos = 0;
+        while (isblank(line[ipos])) {
+            if (ipos < l)
+                ipos++;
+        }
+        std::string sbuf(line + ipos);
+        // skip pure comment lines
+        if (sbuf.front() == '!' || sbuf.front() == '$')
+            continue;
+        // leave, since a new section is reached
+        if (sbuf.front() == '[')
+            break;
+        // this should be a data line
+        // there can be a trailing comment
+        size_t trpos = sbuf.find_first_of("$");
+        if (trpos != std::string::npos) {
+            sbuf = sbuf.substr(0, trpos - 1);
+        }
+        // not all entries are of numerical type!
+        size_t eqpos = sbuf.find_first_of("=");
+        if (eqpos == std::string::npos)
+            continue;
+        std::string skey, sval;
+        skey = sbuf.substr(0, eqpos);
+        sval = sbuf.substr(eqpos + 1);
+        size_t sppos = skey.find_first_of(" ");
+        if (sppos != std::string::npos) {
+            skey = skey.substr(0, sppos);
+        }
+        if (skey.compare("LFZO") == 0) {
+            m_par.LFZO = stod(sval);
+        }
+        if (skey.compare("LCX") == 0) {
+            m_par.LCX = stod(sval);
+        }
+        if (skey.compare("LMUX") == 0) {
+            m_par.LMUX = stod(sval);
+        }
+        if (skey.compare("LEX") == 0) {
+            m_par.LEX = stod(sval);
+        }
+        if (skey.compare("LKX") == 0) {
+            m_par.LKX = stod(sval);
+        }
+        if (skey.compare("LHX") == 0) {
+            m_par.LHX = stod(sval);
+        }
+        if (skey.compare("LVX") == 0) {
+            m_par.LVX = stod(sval);
+        }
+        if (skey.compare("LCY") == 0) {
+            m_par.LCY = stod(sval);
+        }
+        if (skey.compare("LMUY") == 0) {
+            m_par.LMUY = stod(sval);
+        }
+        if (skey.compare("LEY") == 0) {
+            m_par.LEY = stod(sval);
+        }
+        if (skey.compare("LKY") == 0) {
+            m_par.LKY = stod(sval);
+        }
+        if (skey.compare("LHY") == 0) {
+            m_par.LHY = stod(sval);
+        }
+        if (skey.compare("LVY") == 0) {
+            m_par.LVY = stod(sval);
+        }
+        if (skey.compare("LGAY") == 0) {
+            m_par.LGAY = stod(sval);
+        }
+        if (skey.compare("LTR") == 0) {
+            m_par.LTR = stod(sval);
+        }
+        if (skey.compare("LRES") == 0) {
+            m_par.LRES = stod(sval);
+        }
+        if (skey.compare("LGAZ") == 0) {
+            m_par.LGAZ = stod(sval);
+        }
+        if (skey.compare("LXAL") == 0) {
+            m_par.LXAL = stod(sval);
+        }
+        if (skey.compare("LYKA") == 0) {
+            m_par.LYKA = stod(sval);
+        }
+        if (skey.compare("LVYKA") == 0) {
+            m_par.LVYKA = stod(sval);
+        }
+        if (skey.compare("LS") == 0) {
+            m_par.LS = stod(sval);
+        }
+        if (skey.compare("LSGKP") == 0) {
+            m_par.LSGKP = stod(sval);
+        }
+        if (skey.compare("LSGAL") == 0) {
+            m_par.LSGAL = stod(sval);
+        }
+        if (skey.compare("LGYR") == 0) {
+            m_par.LGYR = stod(sval);
+        }
+        if (skey.compare("LMX") == 0) {
+            m_par.LMX = stod(sval);
+        }
+        if (skey.compare("LMY") == 0) {
+            m_par.LMY = stod(sval);
+        }
+        if (skey.compare("LIP") == 0) {
+            m_par.LIP = stod(sval);
+        }
+    }
+}
+
+void ChPac02Tire::LoadSectionLongitudinal(FILE* fp) {
+    bool ok = FindSectionStart("[LONGITUDINAL_COEFFICIENTS]", fp);
+    if (!ok) {
+        std::cerr << "Desired section [LONGITUDINAL_COEFFICIENTS] not found.\n";
+        return;
+    }
+    while (!feof(fp)) {
+        char line[201];
+        fgets(line, 200, fp);  // buffer one line
+        // remove leading white space
+        size_t l = strlen(line);
+        size_t ipos = 0;
+        while (isblank(line[ipos])) {
+            if (ipos < l)
+                ipos++;
+        }
+        std::string sbuf(line + ipos);
+        // skip pure comment lines
+        if (sbuf.front() == '!' || sbuf.front() == '$')
+            continue;
+        // leave, since a new section is reached
+        if (sbuf.front() == '[')
+            break;
+        // this should be a data line
+        // there can be a trailing comment
+        size_t trpos = sbuf.find_first_of("$");
+        if (trpos != std::string::npos) {
+            sbuf = sbuf.substr(0, trpos - 1);
+        }
+        // not all entries are of numerical type!
+        size_t eqpos = sbuf.find_first_of("=");
+        if (eqpos == std::string::npos)
+            continue;
+        std::string skey, sval;
+        skey = sbuf.substr(0, eqpos);
+        sval = sbuf.substr(eqpos + 1);
+        size_t sppos = skey.find_first_of(" ");
+        if (sppos != std::string::npos) {
+            skey = skey.substr(0, sppos);
+        }
+        if (skey.compare("PCX1") == 0) {
+            m_par.PCX1 = stod(sval);
+        }
+        if (skey.compare("PDX1") == 0) {
+            m_par.PDX1 = stod(sval);
+        }
+        if (skey.compare("PDX2") == 0) {
+            m_par.PDX2 = stod(sval);
+        }
+        if (skey.compare("PEX1") == 0) {
+            m_par.PEX1 = stod(sval);
+        }
+        if (skey.compare("PEX2") == 0) {
+            m_par.PEX2 = stod(sval);
+        }
+        if (skey.compare("PEX3") == 0) {
+            m_par.PEX3 = stod(sval);
+        }
+        if (skey.compare("PEX4") == 0) {
+            m_par.PEX4 = stod(sval);
+        }
+        if (skey.compare("PKX1") == 0) {
+            m_par.PKX1 = stod(sval);
+        }
+        if (skey.compare("PKX2") == 0) {
+            m_par.PKX2 = stod(sval);
+        }
+        if (skey.compare("PKX3") == 0) {
+            m_par.PKX3 = stod(sval);
+        }
+        if (skey.compare("PHX1") == 0) {
+            m_par.PHX1 = stod(sval);
+        }
+        if (skey.compare("PHX2") == 0) {
+            m_par.PHX2 = stod(sval);
+        }
+        if (skey.compare("PVX1") == 0) {
+            m_par.PVX1 = stod(sval);
+        }
+        if (skey.compare("PVX2") == 0) {
+            m_par.PVX2 = stod(sval);
+        }
+        if (skey.compare("RBX1") == 0) {
+            m_par.RBX1 = stod(sval);
+        }
+        if (skey.compare("RBX2") == 0) {
+            m_par.RBX2 = stod(sval);
+        }
+        if (skey.compare("RCX1") == 0) {
+            m_par.RCX1 = stod(sval);
+        }
+        if (skey.compare("RHX1") == 0) {
+            m_par.RHX1 = stod(sval);
+        }
+        if (skey.compare("PTX1") == 0) {
+            m_par.PTX1 = stod(sval);
+        }
+        if (skey.compare("PTX2") == 0) {
+            m_par.PTX2 = stod(sval);
+        }
+        if (skey.compare("PTX3") == 0) {
+            m_par.PTX3 = stod(sval);
+        }
+        if (skey.compare("PPX1") == 0) {
+            m_par.PPX1 = stod(sval);
+        }
+        if (skey.compare("PPX2") == 0) {
+            m_par.PPX2 = stod(sval);
+        }
+        if (skey.compare("PPX3") == 0) {
+            m_par.PPX3 = stod(sval);
+        }
+        if (skey.compare("PPX4") == 0) {
+            m_par.PPX4 = stod(sval);
+        }
+    }
+}
+
+void ChPac02Tire::LoadSectionOverturning(FILE* fp) {
+    bool ok = FindSectionStart("[OVERTURNING_COEFFICIENTS]", fp);
+    if (!ok) {
+        std::cerr << "Desired section [OVERTURNING_COEFFICIENTS] not found.\n";
+        return;
+    }
+    while (!feof(fp)) {
+        char line[201];
+        fgets(line, 200, fp);  // buffer one line
+        // remove leading white space
+        size_t l = strlen(line);
+        size_t ipos = 0;
+        while (isblank(line[ipos])) {
+            if (ipos < l)
+                ipos++;
+        }
+        std::string sbuf(line + ipos);
+        // skip pure comment lines
+        if (sbuf.front() == '!' || sbuf.front() == '$')
+            continue;
+        // leave, since a new section is reached
+        if (sbuf.front() == '[')
+            break;
+        // this should be a data line
+        // there can be a trailing comment
+        size_t trpos = sbuf.find_first_of("$");
+        if (trpos != std::string::npos) {
+            sbuf = sbuf.substr(0, trpos - 1);
+        }
+        // not all entries are of numerical type!
+        size_t eqpos = sbuf.find_first_of("=");
+        if (eqpos == std::string::npos)
+            continue;
+        std::string skey, sval;
+        skey = sbuf.substr(0, eqpos);
+        sval = sbuf.substr(eqpos + 1);
+        size_t sppos = skey.find_first_of(" ");
+        if (sppos != std::string::npos) {
+            skey = skey.substr(0, sppos);
+        }
+        if (skey.compare("QSX1") == 0) {
+            m_par.QSX1 = stod(sval);
+        }
+        if (skey.compare("QSX2") == 0) {
+            m_par.QSX2 = stod(sval);
+        }
+        if (skey.compare("QSX3") == 0) {
+            m_par.QSX3 = stod(sval);
+        }
+        if (skey.compare("QSX4") == 0) {
+            m_par.QSX4 = stod(sval);
+        }
+        if (skey.compare("QSX5") == 0) {
+            m_par.QSX5 = stod(sval);
+        }
+        if (skey.compare("QSX6") == 0) {
+            m_par.QSX6 = stod(sval);
+        }
+        if (skey.compare("QSX7") == 0) {
+            m_par.QSX7 = stod(sval);
+        }
+        if (skey.compare("QSX8") == 0) {
+            m_par.QSX8 = stod(sval);
+        }
+        if (skey.compare("QSX9") == 0) {
+            m_par.QSX9 = stod(sval);
+        }
+        if (skey.compare("QSX10") == 0) {
+            m_par.QSX10 = stod(sval);
+        }
+        if (skey.compare("QSX11") == 0) {
+            m_par.QSX11 = stod(sval);
+        }
+        if (skey.compare("QPX1") == 0) {
+            m_par.QPX1 = stod(sval);
+        }
+    }
+}
+
+void ChPac02Tire::LoadSectionLateral(FILE* fp) {
+    bool ok = FindSectionStart("[LATERAL_COEFFICIENTS]", fp);
+    if (!ok) {
+        std::cerr << "Desired section [LATERAL_COEFFICIENTS] not found.\n";
+        return;
+    }
+    while (!feof(fp)) {
+        char line[201];
+        fgets(line, 200, fp);  // buffer one line
+        // remove leading white space
+        size_t l = strlen(line);
+        size_t ipos = 0;
+        while (isblank(line[ipos])) {
+            if (ipos < l)
+                ipos++;
+        }
+        std::string sbuf(line + ipos);
+        // skip pure comment lines
+        if (sbuf.front() == '!' || sbuf.front() == '$')
+            continue;
+        // leave, since a new section is reached
+        if (sbuf.front() == '[')
+            break;
+        // this should be a data line
+        // there can be a trailing comment
+        size_t trpos = sbuf.find_first_of("$");
+        if (trpos != std::string::npos) {
+            sbuf = sbuf.substr(0, trpos - 1);
+        }
+        // not all entries are of numerical type!
+        size_t eqpos = sbuf.find_first_of("=");
+        if (eqpos == std::string::npos)
+            continue;
+        std::string skey, sval;
+        skey = sbuf.substr(0, eqpos);
+        sval = sbuf.substr(eqpos + 1);
+        size_t sppos = skey.find_first_of(" ");
+        if (sppos != std::string::npos) {
+            skey = skey.substr(0, sppos);
+        }
+        if (skey.compare("PCY1") == 0) {
+            m_par.PCY1 = stod(sval);
+        }
+        if (skey.compare("PDY1") == 0) {
+            m_par.PDY1 = stod(sval);
+        }
+        if (skey.compare("PDY2") == 0) {
+            m_par.PDY2 = stod(sval);
+        }
+        if (skey.compare("PDY3") == 0) {
+            m_par.PDY3 = stod(sval);
+        }
+        if (skey.compare("PEY1") == 0) {
+            m_par.PEY1 = stod(sval);
+        }
+        if (skey.compare("PEY2") == 0) {
+            m_par.PEY2 = stod(sval);
+        }
+        if (skey.compare("PEY3") == 0) {
+            m_par.PEY3 = stod(sval);
+        }
+        if (skey.compare("PEY4") == 0) {
+            m_par.PEY4 = stod(sval);
+        }
+        if (skey.compare("PKY1") == 0) {
+            m_par.PKY1 = stod(sval);
+        }
+        if (skey.compare("PKY2") == 0) {
+            m_par.PKY2 = stod(sval);
+        }
+        if (skey.compare("PKY3") == 0) {
+            m_par.PKY3 = stod(sval);
+        }
+        if (skey.compare("PHY1") == 0) {
+            m_par.PHY1 = stod(sval);
+        }
+        if (skey.compare("PHY2") == 0) {
+            m_par.PHY2 = stod(sval);
+        }
+        if (skey.compare("PHY3") == 0) {
+            m_par.PHY3 = stod(sval);
+        }
+        if (skey.compare("PVY1") == 0) {
+            m_par.PVY1 = stod(sval);
+        }
+        if (skey.compare("PVY2") == 0) {
+            m_par.PVY2 = stod(sval);
+        }
+        if (skey.compare("PVY3") == 0) {
+            m_par.PVY3 = stod(sval);
+        }
+        if (skey.compare("PVY4") == 0) {
+            m_par.PVY4 = stod(sval);
+        }
+        if (skey.compare("RBY1") == 0) {
+            m_par.RBY1 = stod(sval);
+        }
+        if (skey.compare("RBY2") == 0) {
+            m_par.RBY2 = stod(sval);
+        }
+        if (skey.compare("RBY3") == 0) {
+            m_par.RBY3 = stod(sval);
+        }
+        if (skey.compare("RCY1") == 0) {
+            m_par.RCY1 = stod(sval);
+        }
+        if (skey.compare("RHY1") == 0) {
+            m_par.RHY1 = stod(sval);
+        }
+        if (skey.compare("RVY1") == 0) {
+            m_par.RVY1 = stod(sval);
+        }
+        if (skey.compare("RVY2") == 0) {
+            m_par.RVY2 = stod(sval);
+        }
+        if (skey.compare("RVY3") == 0) {
+            m_par.RVY3 = stod(sval);
+        }
+        if (skey.compare("RVY4") == 0) {
+            m_par.RVY4 = stod(sval);
+        }
+        if (skey.compare("RVY5") == 0) {
+            m_par.RVY5 = stod(sval);
+        }
+        if (skey.compare("RVY6") == 0) {
+            m_par.RVY6 = stod(sval);
+        }
+        if (skey.compare("PTY1") == 0) {
+            m_par.PTY1 = stod(sval);
+        }
+        if (skey.compare("PTY2") == 0) {
+            m_par.PTY2 = stod(sval);
+        }
+        if (skey.compare("PPY1") == 0) {
+            m_par.PPY1 = stod(sval);
+        }
+        if (skey.compare("PPY2") == 0) {
+            m_par.PPY2 = stod(sval);
+        }
+        if (skey.compare("PPY3") == 0) {
+            m_par.PPY3 = stod(sval);
+        }
+        if (skey.compare("PPY4") == 0) {
+            m_par.PPY4 = stod(sval);
+        }
+    }
+}
+
+void ChPac02Tire::LoadSectionRolling(FILE* fp) {
+    bool ok = FindSectionStart("[ROLLING_COEFFICIENTS]", fp);
+    if (!ok) {
+        std::cerr << "Desired section [ROLLING_COEFFICIENTS] not found.\n";
+        return;
+    }
+    while (!feof(fp)) {
+        char line[201];
+        fgets(line, 200, fp);  // buffer one line
+        // remove leading white space
+        size_t l = strlen(line);
+        size_t ipos = 0;
+        while (isblank(line[ipos])) {
+            if (ipos < l)
+                ipos++;
+        }
+        std::string sbuf(line + ipos);
+        // skip pure comment lines
+        if (sbuf.front() == '!' || sbuf.front() == '$')
+            continue;
+        // leave, since a new section is reached
+        if (sbuf.front() == '[')
+            break;
+        // this should be a data line
+        // there can be a trailing comment
+        size_t trpos = sbuf.find_first_of("$");
+        if (trpos != std::string::npos) {
+            sbuf = sbuf.substr(0, trpos - 1);
+        }
+        // not all entries are of numerical type!
+        size_t eqpos = sbuf.find_first_of("=");
+        if (eqpos == std::string::npos)
+            continue;
+        std::string skey, sval;
+        skey = sbuf.substr(0, eqpos);
+        sval = sbuf.substr(eqpos + 1);
+        size_t sppos = skey.find_first_of(" ");
+        if (sppos != std::string::npos) {
+            skey = skey.substr(0, sppos);
+        }
+        if (skey.compare("QSY1") == 0) {
+            m_par.QSY1 = stod(sval);
+            if (m_par.QSY1 <= 0.0)
+                m_par.QSY1 = 0.01;  // be sure to have some rolling resistance
+        }
+        if (skey.compare("QSY2") == 0) {
+            m_par.QSY2 = stod(sval);
+        }
+        if (skey.compare("QSY3") == 0) {
+            m_par.QSY3 = stod(sval);
+        }
+        if (skey.compare("QSY4") == 0) {
+            m_par.QSY4 = stod(sval);
+        }
+        if (skey.compare("QSY5") == 0) {
+            m_par.QSY5 = stod(sval);
+        }
+        if (skey.compare("QSY6") == 0) {
+            m_par.QSY6 = stod(sval);
+        }
+        if (skey.compare("QSY7") == 0) {
+            m_par.QSY7 = stod(sval);
+        }
+        if (skey.compare("QSY8") == 0) {
+            m_par.QSY8 = stod(sval);
+        }
+    }
+}
+
+void ChPac02Tire::LoadSectionConditions(FILE* fp) {
+    bool ok = FindSectionStart("[TIRE_CONDITIONS]", fp);
+    if (!ok) {
+        std::cerr << "Desired section [TIRE_CONDITIONS] not found, older Pacejka file version.\n";
+        return;
+    }
+    while (!feof(fp)) {
+        char line[201];
+        fgets(line, 200, fp);  // buffer one line
+        // remove leading white space
+        size_t l = strlen(line);
+        size_t ipos = 0;
+        while (isblank(line[ipos])) {
+            if (ipos < l)
+                ipos++;
+        }
+        std::string sbuf(line + ipos);
+        // skip pure comment lines
+        if (sbuf.front() == '!' || sbuf.front() == '$')
+            continue;
+        // leave, since a new section is reached
+        if (sbuf.front() == '[')
+            break;
+        // this should be a data line
+        // there can be a trailing comment
+        size_t trpos = sbuf.find_first_of("$");
+        if (trpos != std::string::npos) {
+            sbuf = sbuf.substr(0, trpos - 1);
+        }
+        // not all entries are of numerical type!
+        size_t eqpos = sbuf.find_first_of("=");
+        if (eqpos == std::string::npos)
+            continue;
+        std::string skey, sval;
+        skey = sbuf.substr(0, eqpos);
+        sval = sbuf.substr(eqpos + 1);
+        size_t sppos = skey.find_first_of(" ");
+        if (sppos != std::string::npos) {
+            skey = skey.substr(0, sppos);
+        }
+        bool ip_ok = false;
+        if (skey.compare("IP") == 0) {
+            m_par.IP = m_par.u_pressure * stod(sval);
+            ip_ok = true;
+        }
+        bool ip_nom_ok = false;
+        if (skey.compare("IP_NOM") == 0) {
+            m_par.IP_NOM = m_par.u_pressure * stod(sval);
+            ip_nom_ok = true;
+        }
+        m_tire_conditions_found = ip_ok && ip_nom_ok;
+    }
+}
+
+void ChPac02Tire::LoadVerticalTable(FILE* fp) {
+    bool ok = FindSectionStart("[DEFLECTION_LOAD_CURVE]", fp);
+    if (!ok) {
+        std::cerr << "Desired section [DEFLECTION_LOAD_CURVE] not found, using linear vertical stiffness.\n";
+        return;
+    }
+    std::vector<double> xval, yval;
+    while (true) {
+        char line[201];
+        fgets(line, 200, fp);  // buffer one line
+        if (feof(fp))
+            break;
+        // remove leading white space
+        size_t l = strlen(line);
+        size_t ipos = 0;
+        while (isblank(line[ipos])) {
+            if (ipos < l)
+                ipos++;
+        }
+        std::string sbuf(line + ipos);
+        // skip pure comment lines
+        if (sbuf.front() == '!' || sbuf.front() == '$' || sbuf.front() == '{')
+            continue;
+        // leave, since a new section is reached
+        if (sbuf.front() == '[')
+            break;
+        // this should be a data line
+        // there can be a trailing comment
+        size_t trpos = sbuf.find_first_of("$");
+        if (trpos != std::string::npos) {
+            sbuf = sbuf.substr(0, trpos - 1);
+        }
+        size_t sz;
+        double x = m_par.u_length * stod(sbuf, &sz);
+        double y = m_par.u_force * stod(sbuf.substr(sz), &sz);
+        xval.push_back(x / m_par.UNLOADED_RADIUS);
+        yval.push_back(y / m_par.FNOMIN);
+    }
+    size_t ndata = xval.size();
+    Eigen::MatrixXd M(ndata, 2);
+    Eigen::VectorXd r(ndata);
+    for (size_t i = 0; i < ndata; i++) {
+        M(i, 0) = xval[i];
+        M(i, 1) = pow(xval[i], 2);
+        r(i) = yval[i];
+    }
+    Eigen::VectorXd x = M.householderQr().solve(r);
+    m_par.QFZ1 = x(0);
+    m_par.QFZ2 = x(1);
+    /*
+    std::cout << "a = " << x(0) << "\n";
+    std::cout << "b = " << x(1) << "\n";
+    std::cout << "Test1 " << (x(0)*xval.back()/4.0 + x(1)*pow(xval.back()/4.0,2))*m_par.FNOMIN << "\n";
+    std::cout << "Test2 " << (x(0)*xval.back()/2.0 + x(1)*pow(xval.back()/2.0,2))*m_par.FNOMIN << "\n";
+    std::cout << "Test3 " << (x(0)*xval.back()*3.0/4.0 + x(1)*pow(xval.back()*3.0/4.0,2))*m_par.FNOMIN << "\n";
+    std::cout << "Test2 " << (x(0)*xval.back() + x(1)*pow(xval.back(),2))*m_par.FNOMIN << "\n";
+    double sum = 0.0;
+    for(int i=0; i<ndata; i++) {
+        double f = (m_par.QFZ1*xval[i] + m_par.QFZ2*pow(xval[i],2));
+        double y = yval[i];
+        double e = (f-y);
+        sum += e*e;
+    }
+    std::cout << "SumOfSquares = " << sum/double(ndata) << "\n";
+     */
+    m_vertical_table_found = true;
+}
+
+void ChPac02Tire::LoadBottomingTable(FILE* fp) {
+    bool ok = FindSectionStart("[BOTTOMING_CURVE]", fp);
+    if (!ok) {
+        std::cerr << "Desired section [BOTTOMING_CURVE] not found, no bottoming stiffness set." << std::endl;
+        return;
+    }
+    while (true) {
+        char line[201];
+        fgets(line, 200, fp);  // buffer one line
+        if (feof(fp))
+            break;
+        // remove leading white space
+        size_t l = strlen(line);
+        size_t ipos = 0;
+        while (isblank(line[ipos])) {
+            if (ipos < l)
+                ipos++;
+        }
+        std::string sbuf(line + ipos);
+        // skip pure comment lines
+        if (sbuf.front() == '!' || sbuf.front() == '$' || sbuf.front() == '{')
+            continue;
+        // leave, since a new section is reached
+        if (sbuf.front() == '[')
+            break;
+        // this should be a data line
+        // there can be a trailing comment
+        size_t trpos = sbuf.find_first_of("$");
+        if (trpos != std::string::npos) {
+            sbuf = sbuf.substr(0, trpos - 1);
+        }
+        size_t sz;
+        double x = m_par.u_length * stod(sbuf, &sz);
+        double y = m_par.u_force * stod(sbuf.substr(sz), &sz);
+        m_bott_map.AddPoint(x, y);
+    }
+    if (m_bott_map.GetTable().size() >= 3)
+        m_bottoming_table_found = true;
+}
+
+void ChPac02Tire::LoadSectionAligning(FILE* fp) {
+    bool ok = FindSectionStart("[ALIGNING_COEFFICIENTS]", fp);
+    if (!ok) {
+        std::cerr << "Desired section [ALIGNING_COEFFICIENTS] not found." << std::endl;
+        return;
+    }
+    while (!feof(fp)) {
+        char line[201];
+        fgets(line, 200, fp);  // buffer one line
+        // remove leading white space
+        size_t l = strlen(line);
+        size_t ipos = 0;
+        while (isblank(line[ipos])) {
+            if (ipos < l)
+                ipos++;
+        }
+        std::string sbuf(line + ipos);
+        // skip pure comment lines
+        if (sbuf.front() == '!' || sbuf.front() == '$')
+            continue;
+        // leave, since a new section is reached
+        if (sbuf.front() == '[')
+            break;
+        // this should be a data line
+        // there can be a trailing comment
+        size_t trpos = sbuf.find_first_of("$");
+        if (trpos != std::string::npos) {
+            sbuf = sbuf.substr(0, trpos - 1);
+        }
+        // not all entries are of numerical type!
+        size_t eqpos = sbuf.find_first_of("=");
+        if (eqpos == std::string::npos)
+            continue;
+        std::string skey, sval;
+        skey = sbuf.substr(0, eqpos);
+        sval = sbuf.substr(eqpos + 1);
+        size_t sppos = skey.find_first_of(" ");
+        if (sppos != std::string::npos) {
+            skey = skey.substr(0, sppos);
+        }
+        if (skey.compare("QBZ1") == 0) {
+            m_par.QBZ1 = stod(sval);
+        }
+        if (skey.compare("QBZ2") == 0) {
+            m_par.QBZ2 = stod(sval);
+        }
+        if (skey.compare("QBZ3") == 0) {
+            m_par.QBZ3 = stod(sval);
+        }
+        if (skey.compare("QBZ4") == 0) {
+            m_par.QBZ4 = stod(sval);
+        }
+        if (skey.compare("QBZ5") == 0) {
+            m_par.QBZ5 = stod(sval);
+        }
+        if (skey.compare("QBZ9") == 0) {
+            m_par.QBZ9 = stod(sval);
+        }
+        if (skey.compare("QCZ1") == 0) {
+            m_par.QCZ1 = stod(sval);
+        }
+        if (skey.compare("QDZ1") == 0) {
+            m_par.QDZ1 = stod(sval);
+        }
+        if (skey.compare("QDZ2") == 0) {
+            m_par.QDZ2 = stod(sval);
+        }
+        if (skey.compare("QDZ3") == 0) {
+            m_par.QDZ3 = stod(sval);
+        }
+        if (skey.compare("QDZ4") == 0) {
+            m_par.QDZ4 = stod(sval);
+        }
+        if (skey.compare("QDZ6") == 0) {
+            m_par.QDZ6 = stod(sval);
+        }
+        if (skey.compare("QDZ7") == 0) {
+            m_par.QDZ7 = stod(sval);
+        }
+        if (skey.compare("QDZ8") == 0) {
+            m_par.QDZ8 = stod(sval);
+        }
+        if (skey.compare("QDZ9") == 0) {
+            m_par.QDZ9 = stod(sval);
+        }
+        if (skey.compare("QEZ1") == 0) {
+            m_par.QEZ1 = stod(sval);
+        }
+        if (skey.compare("QEZ2") == 0) {
+            m_par.QEZ2 = stod(sval);
+        }
+        if (skey.compare("QEZ3") == 0) {
+            m_par.QEZ3 = stod(sval);
+        }
+        if (skey.compare("QEZ4") == 0) {
+            m_par.QEZ4 = stod(sval);
+        }
+        if (skey.compare("QEZ5") == 0) {
+            m_par.QEZ5 = stod(sval);
+        }
+        if (skey.compare("QHZ1") == 0) {
+            m_par.QHZ1 = stod(sval);
+        }
+        if (skey.compare("QHZ2") == 0) {
+            m_par.QHZ2 = stod(sval);
+        }
+        if (skey.compare("QHZ3") == 0) {
+            m_par.QHZ3 = stod(sval);
+        }
+        if (skey.compare("QHZ4") == 0) {
+            m_par.QHZ4 = stod(sval);
+        }
+        if (skey.compare("SSZ1") == 0) {
+            m_par.SSZ1 = stod(sval);
+        }
+        if (skey.compare("SSZ2") == 0) {
+            m_par.SSZ2 = stod(sval);
+        }
+        if (skey.compare("SSZ3") == 0) {
+            m_par.SSZ3 = stod(sval);
+        }
+        if (skey.compare("SSZ4") == 0) {
+            m_par.SSZ4 = stod(sval);
+        }
+        if (skey.compare("QTZ1") == 0) {
+            m_par.QTZ1 = stod(sval);
+        }
+        if (skey.compare("QPZ1") == 0) {
+            m_par.QPZ1 = stod(sval);
+        }
+        if (skey.compare("QPZ2") == 0) {
+            m_par.QPZ2 = stod(sval);
+        }
+        if (skey.compare("MBELT") == 0) {
+            m_par.MBELT = stod(sval);
+        }
+    }
+}
+
+void ChPac02Tire::Initialize(std::shared_ptr<ChWheel> wheel) {
+    ChTire::Initialize(wheel);
+
+    m_g = wheel->GetSpindle()->GetSystem()->GetGravitationalAcceleration().Length();
+
+    // Let derived class set the MF tire parameters
+    SetMFParams();
+
+    // Build the lookup table for penetration depth as function of intersection area
+    // (used only with the ChTire::ENVELOPE method for terrain-tire collision detection)
+    ConstructAreaDepthTable(m_par.UNLOADED_RADIUS, m_areaDep);
+
+    // all parameters are known now pepare mirroring
+    if (m_allow_mirroring) {
+        if (wheel->GetSide() != m_measured_side) {
+            // we flip the sign of some parameters to compensate asymmetry
+            m_par.RHX1 *= -1.0;
+            m_par.QSX1 *= -1.0;
+            m_par.PEY3 *= -1.0;
+            m_par.PHY1 *= -1.0;
+            m_par.PHY2 *= -1.0;
+            m_par.PVY1 *= -1.0;
+            m_par.PVY2 *= -1.0;
+            m_par.RBY3 *= -1.0;
+            m_par.RVY1 *= -1.0;
+            m_par.RVY2 *= -1.0;
+            m_par.QBZ4 *= -1.0;
+            m_par.QDZ3 *= -1.0;
+            m_par.QDZ6 *= -1.0;
+            m_par.QDZ7 *= -1.0;
+            m_par.QEZ4 *= -1.0;
+            m_par.QHZ1 *= -1.0;
+            m_par.QHZ2 *= -1.0;
+            m_par.SSZ1 *= -1.0;
+            if (m_verbose) {
+                if (m_measured_side == LEFT)
+                    std::cout << "Tire is measured as left tire but mounted on the right -> mirroring." << std::endl;
+                else
+                    std::cout << "Tire is measured as right tire but mounted on the left -> mirroring." << std::endl;
+            }
+        }
+    }
+
+    // Initialize contact patch state variables to 0
+    m_data.normal_force = 0;
+    m_states.R_eff = m_par.UNLOADED_RADIUS;
+    m_states.kappa = 0;
+    m_states.alpha = 0;
+    m_states.gamma = 0;
+    m_states.vx = 0;
+    m_states.vsx = 0;
+    m_states.vsy = 0;
+    m_states.omega = 0;
+    m_states.disc_normal = ChVector3d(0, 0, 0);
+}
+
+void ChPac02Tire::Synchronize(double time, const ChTerrain& terrain) {
+    WheelState wheel_state = m_wheel->GetState();
+
+    // Extract the wheel normal (expressed in global frame)
+    ChMatrix33<> A(wheel_state.rot);
+    ChVector3d disc_normal = A.GetAxisY();
+
+    // Assuming the tire is a disc, check contact with terrain
+    float mu_road;
+    m_data.in_contact =
+        DiscTerrainCollision(m_collision_type, terrain, wheel_state.pos, disc_normal, m_par.UNLOADED_RADIUS,
+                             m_par.WIDTH, m_areaDep, m_data.frame, m_data.depth, mu_road);
+    ChClampValue(mu_road, 0.1f, 1.0f);
+
+    m_states.mu_scale = mu_road / m_mu0;  // can change with terrain conditions
+    m_states.mu_road = mu_road;           // needed for access method
+
+    // Calculate tire kinematics
+    CalculateKinematics(wheel_state, m_data.frame);
+
+    m_states.gamma = ChClamp(GetCamberAngle(), -m_gamma_limit * CH_DEG_TO_RAD, m_gamma_limit * CH_DEG_TO_RAD);
+
+    if (m_data.in_contact) {
+        // Wheel velocity in the ISO-C Frame
+        ChVector3d vel = wheel_state.lin_vel;
+        m_data.vel = m_data.frame.TransformDirectionParentToLocal(vel);
+
+        // Generate normal contact force (recall, all forces are reduced to the wheel
+        // center). If the resulting force is negative, the disc is moving away from
+        // the terrain so fast that no contact force is generated.
+        // The sign of the velocity term in the damping function is negative since
+        // a positive velocity means a decreasing depth, not an increasing depth
+        double Fn_mag = GetNormalStiffnessForce(m_data.depth) + GetNormalDampingForce(m_data.depth, -m_data.vel.z());
+
+        if (Fn_mag < 0) {
+            Fn_mag = 0;
+            m_data.in_contact = false;  // Skip Force and moment calculations when the normal force = 0
+        }
+
+        m_data.normal_force = Fn_mag;
+        // R_eff is a Rill estimation, not Pacejka. Advantage: it works well with speed = zero.
+        m_states.R_eff = (2.0 * m_par.UNLOADED_RADIUS + (m_par.UNLOADED_RADIUS - m_data.depth)) / 3.0;
+        m_states.vx = std::abs(m_data.vel.x());
+        m_states.vsx = m_data.vel.x() - wheel_state.omega * m_states.R_eff;
+        m_states.vsy = -m_data.vel.y();
+        // prevent singularity for kappa, when vx == 0
+        const double epsilon = 0.1;
+        m_states.kappa = -m_states.vsx / (m_states.vx + epsilon);
+        m_states.alpha = std::atan2(m_states.vsy, m_states.vx + epsilon);
+        m_states.omega = wheel_state.omega;
+        m_states.disc_normal = disc_normal;
+        m_states.Fz0_prime = m_par.FNOMIN * m_par.LFZO;
+        m_states.dfz0 = (Fn_mag - m_states.Fz0_prime) / m_states.Fz0_prime;
+        m_states.Pi0_prime = m_par.IP_NOM * m_par.LIP;
+        m_states.dpi = (m_par.IP - m_states.Pi0_prime) / m_states.Pi0_prime;
+        // Ensure that kappa stays between -1 & 1
+        ChClampValue(m_states.kappa, -1.0, 1.0);
+        // Ensure that alpha stays between -pi()/2 & pi()/2 (a little less to prevent tan from going to infinity)
+        ChClampValue(m_states.alpha, -CH_PI_2 + 0.01, CH_PI_2 - 0.01);
+        // Clamp |gamma| to specified value: Limit due to tire testing, avoids erratic extrapolation. m_gamma_limit is
+        // in rad too.
+        ChClampValue(m_states.gamma, -m_gamma_limit, m_gamma_limit);
+    } else {
+        // Reset all states if the tire comes off the ground.
+        m_data.normal_force = 0;
+        m_states.R_eff = m_par.UNLOADED_RADIUS;
+        m_states.grip_sat_x = 0;
+        m_states.grip_sat_y = 0;
+        m_states.kappa = 0;
+        m_states.alpha = 0;
+        m_states.gamma = 0;
+        m_states.vx = 0;
+        m_states.vsx = 0;
+        m_states.vsy = 0;
+        m_states.omega = 0;
+        m_states.Fz0_prime = 0;
+        m_states.dfz0 = 0;
+        m_states.Pi0_prime = 0;
+        m_states.dpi = 1;
+        m_states.brx = 0;
+        m_states.bry = 0;
+        m_states.disc_normal = ChVector3d(0, 0, 0);
+    }
+}
+
+void ChPac02Tire::Advance(double step) {
+    // Set tire forces to zero.
+    m_tireforce.force = ChVector3d(0, 0, 0);
+    m_tireforce.moment = ChVector3d(0, 0, 0);
+
+    // Return now if no contact.
+    if (!m_data.in_contact)
+        return;
+
+    // Calculate the new force and moment values (normal force and moment have already been accounted for in
+    // Synchronize()).
+    // See reference for details on the calculations.
+    double Fx0 = 0;  // Fx at zero/small speed
+    double Fy0 = 0;  // Fy at zero/small speed
+    double Fx = 0;
+    double Fy = 0;
+    double Fz = m_data.normal_force;
+    double Mx = 0;
+    double My = 0;
+    double Mz = 0;
+    double kappa = m_states.kappa;
+    double alpha = m_states.alpha;
+    double gamma = m_states.gamma;
+    double frblend = ChFunctionSineStep::Eval(std::abs(m_data.vel.x()), m_frblend_begin, 0.0, m_frblend_end, 1.0);
+
+    switch (m_use_mode) {
+        case 0:
+            // vertical spring & damper mode
+            break;
+        case 1:
+            // steady state pure longitudinal slip
+            CalcFxyMz(Fx, Fy, Mz, kappa, 0.0, Fz, gamma);
+            My = CalcMy(Fx, Fz, gamma);
+            break;
+        case 2:
+            // steady state pure lateral slip
+            CalcFxyMz(Fx, Fy, Mz, 0.0, alpha, Fz, gamma);
+            Mx = CalcMx(Fy, Fz, gamma);
+            break;
+        case 3:
+        case 4: {
+            // steady state (un)combined slip
+            CombinedCoulombForces(Fx0, Fy0, Fz);
+            double Fx_ss = 0, Fy_ss = 0;
+            CalcFxyMz(Fx_ss, Fy_ss, Mz, kappa, alpha, Fz, gamma);
+            Fx = (1.0 - frblend) * Fx0 + frblend * Fx_ss;
+            Fy = (1.0 - frblend) * Fy0 + frblend * Fy_ss;
+            My = CalcMy(Fx, Fz, gamma);
+            Mx = CalcMx(Fy, Fz, gamma);
+        } break;
+    }
+
+    // Compile the force and moment vectors so that they can be
+    // transformed into the global coordinate system.
+    // Convert from SAE to ISO Coordinates at the contact patch.
+    m_tireforce.force = ChVector3d(Fx, -Fy, m_data.normal_force);
+    m_tireforce.moment = ChVector3d(Mx, -My, -Mz);
+}
+
+double ChPac02Tire::GetLongitudinalGripSaturation() {
+    return m_states.grip_sat_x;
+}
+
+double ChPac02Tire::GetLateralGripSaturation() {
+    return m_states.grip_sat_y;
+}
+
+// -----------------------------------------------------------------------------
+
+}  // end namespace vehicle
+}  // namespace chrono