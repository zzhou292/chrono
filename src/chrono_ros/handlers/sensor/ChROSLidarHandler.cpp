// =============================================================================
// PROJECT CHRONO - http://projectchrono.org
//
// Copyright (c) 2023 projectchrono.org
// All rights reserved.
//
// Use of this source code is governed by a BSD-style license that can be found
// in the LICENSE file at the top level of the distribution and at
// http://projectchrono.org/license-chrono.txt.
//
// =============================================================================
// Authors: Aaron Young
// =============================================================================
//
// ROS Handler for communicating lidar information
//
// =============================================================================

#include "chrono_ros/handlers/sensor/ChROSLidarHandler.h"

#include "chrono_ros/handlers/ChROSHandlerUtilities.h"
#include "chrono_ros/handlers/sensor/ChROSSensorHandlerUtilities.h"

#include "chrono_sensor/sensors/ChLidarSensor.h"
#include "chrono_sensor/filters/ChFilterAccess.h"

#include "rclcpp/rclcpp.hpp"
#include "sensor_msgs/msg/point_cloud2.hpp"
#include "sensor_msgs/msg/laser_scan.hpp"

using namespace chrono::sensor;

namespace chrono {
namespace ros {

class ChROSLidarHandlerImpl {
  public:
    ChROSLidarHandlerImpl(std::shared_ptr<ChLidarSensor> lidar, const std::string& topic_name)
        : lidar(lidar), topic_name(topic_name) {}

    virtual bool Initialize(std::shared_ptr<ChROSInterface> interface) = 0;

  protected:
    virtual void Tick(double time) = 0;

    const std::string topic_name;
    std::shared_ptr<ChLidarSensor> lidar;

    friend class ChROSLidarHandler;
};

class PointCloud2Impl : public ChROSLidarHandlerImpl {
  public:
    PointCloud2Impl(std::shared_ptr<ChLidarSensor> lidar, const std::string& topic_name)
        : ChROSLidarHandlerImpl(lidar, topic_name) {}

    virtual bool Initialize(std::shared_ptr<ChROSInterface> interface) override {
        m_publisher = interface->GetNode()->create_publisher<sensor_msgs::msg::PointCloud2>(topic_name, 1);

<<<<<<< HEAD
        m_msg.header.frame_id = "lidar";  // TODO
        // m_msg.header.frame_id = ; // TODO
        m_msg.angle_min = lidar->GetHFOV() / 2.0;
        m_msg.angle_max = lidar->GetHFOV() / 2.0;
        m_msg.angle_increment = lidar->GetHFOV() / lidar->GetWidth();
        m_msg.time_increment = 0.0;  // TODO
        m_msg.scan_time = 1.0 / lidar->GetUpdateRate();
        m_msg.range_min = 0.0;
        m_msg.range_max = lidar->GetMaxDistance();

        m_msg.ranges.resize(lidar->GetWidth());
        m_msg.intensities.resize(lidar->GetWidth());
=======
        m_msg.header.frame_id = lidar->GetName();
        m_msg.width = lidar->GetWidth();
        m_msg.height = lidar->GetHeight();
        m_msg.is_bigendian = false;
        m_msg.is_dense = true;
        m_msg.row_step = sizeof(PixelXYZI) * m_msg.width;
        m_msg.point_step = sizeof(PixelXYZI);
        m_msg.data.resize(m_msg.row_step * m_msg.height);

        m_msg.fields.resize(4);
        const std::string field_names[4] = {"x", "y", "z", "intensity"};
        for (int i = 0; i < 4; i++) {
            m_msg.fields[i].name = field_names[i];
            m_msg.fields[i].offset = sizeof(float) * i;
            m_msg.fields[i].datatype = sensor_msgs::msg::PointField::FLOAT32;
            m_msg.fields[i].count = 1;
        }
>>>>>>> 51fc3105

        return true;
    }

  private:
    virtual void Tick(double time) override {
        auto pc_ptr = lidar->GetMostRecentBuffer<UserXYZIBufferPtr>();
        if (!pc_ptr->Buffer) {
            // TODO: Is this supposed to happen?
            GetLog() << "Lidar buffer is not ready. Not ticking. \n";
            return;
        }

        m_msg.header.stamp = ChROSHandlerUtilities::GetROSTimestamp(time);
        const uint8_t* ptr = reinterpret_cast<const uint8_t*>(pc_ptr->Buffer.get());
        m_msg.data.assign(ptr, ptr + m_msg.row_step * m_msg.height);

        m_publisher->publish(m_msg);
    }

    sensor_msgs::msg::PointCloud2 m_msg;
    rclcpp::Publisher<sensor_msgs::msg::PointCloud2>::SharedPtr m_publisher;
};

class LaserScanImpl : public ChROSLidarHandlerImpl {
  public:
    LaserScanImpl(std::shared_ptr<ChLidarSensor> lidar, const std::string& topic_name)
        : ChROSLidarHandlerImpl(lidar, topic_name) {}

    virtual bool Initialize(std::shared_ptr<ChROSInterface> interface) override {
        if (!ChROSSensorHandlerUtilities::CheckSensorHasFilter<ChFilterDIAccess, ChFilterDIAccessName>(lidar)) {
            return false;
        }

<<<<<<< HEAD
        m_msg.header.frame_id = "lidar";  // TODO
        // m_msg.header.frame_id = ; // TODO
        m_msg.width = lidar->GetWidth();
        m_msg.height = lidar->GetHeight();
        m_msg.is_bigendian = false;
        m_msg.is_dense = true;
        m_msg.row_step = sizeof(PixelXYZI) * m_msg.width;
        m_msg.point_step = sizeof(PixelXYZI);
        m_msg.data.resize(m_msg.row_step * m_msg.height);
=======
        m_publisher = interface->GetNode()->create_publisher<sensor_msgs::msg::LaserScan>(topic_name, 1);
>>>>>>> 51fc3105

        m_msg.header.frame_id = lidar->GetName();
        m_msg.angle_min = lidar->GetHFOV() / 2.0;
        m_msg.angle_max = lidar->GetHFOV() / 2.0;
        m_msg.angle_increment = lidar->GetHFOV() / lidar->GetWidth();
        m_msg.time_increment = 0.0;  // TODO
        m_msg.scan_time = 1.0 / lidar->GetUpdateRate();
        m_msg.range_min = 0.0;
        m_msg.range_max = lidar->GetMaxDistance();

        m_msg.ranges.resize(lidar->GetWidth());
        m_msg.intensities.resize(lidar->GetWidth());

        return true;
    }

  private:
    virtual void Tick(double time) override {
        auto pc_ptr = lidar->GetMostRecentBuffer<UserDIBufferPtr>();
        if (!pc_ptr->Buffer) {
            // TODO: Is this supposed to happen?
            GetLog() << "Lidar buffer is not ready. Not ticking. \n";
            return;
        }

        m_msg.header.stamp = ChROSHandlerUtilities::GetROSTimestamp(time);

        auto begin = pc_ptr->Buffer.get();
        std::transform(begin, begin + lidar->GetWidth(), m_msg.intensities.begin(),
                       [](const PixelDI& p) { return p.intensity; });
        std::transform(begin, begin + lidar->GetWidth(), m_msg.ranges.begin(),
                       [](const PixelDI& p) { return p.range; });

        m_publisher->publish(m_msg);
    }

    sensor_msgs::msg::LaserScan m_msg;
    rclcpp::Publisher<sensor_msgs::msg::LaserScan>::SharedPtr m_publisher;
};

ChROSLidarHandler::ChROSLidarHandler(std::shared_ptr<ChLidarSensor> lidar,
                                     const std::string& topic_name,
                                     ChROSLidarHandlerMessageType msg_type)
    : ChROSLidarHandler(lidar->GetUpdateRate(), lidar, topic_name, msg_type) {}

ChROSLidarHandler::ChROSLidarHandler(double update_rate,
                                     std::shared_ptr<ChLidarSensor> lidar,
                                     const std::string& topic_name,
                                     ChROSLidarHandlerMessageType msg_type)
    : ChROSHandler(update_rate) {
    switch (msg_type) {
        case ChROSLidarHandlerMessageType::POINT_CLOUD2:
            m_impl = std::make_shared<PointCloud2Impl>(lidar, topic_name);
            break;
        case ChROSLidarHandlerMessageType::LASER_SCAN:
            m_impl = std::make_shared<LaserScanImpl>(lidar, topic_name);
            break;
        default:
            throw std::runtime_error("Invalid ChROSLidarHandlerMessageType");
    }
}

bool ChROSLidarHandler::Initialize(std::shared_ptr<ChROSInterface> interface) {
    if (!ChROSHandlerUtilities::CheckROSTopicName(interface, m_impl->topic_name)) {
        return false;
    }

    return m_impl->Initialize(interface);
}

void ChROSLidarHandler::Tick(double time) {
    m_impl->Tick(time);
}

}  // namespace ros
}  // namespace chrono<|MERGE_RESOLUTION|>--- conflicted
+++ resolved
@@ -57,20 +57,6 @@
     virtual bool Initialize(std::shared_ptr<ChROSInterface> interface) override {
         m_publisher = interface->GetNode()->create_publisher<sensor_msgs::msg::PointCloud2>(topic_name, 1);
 
-<<<<<<< HEAD
-        m_msg.header.frame_id = "lidar";  // TODO
-        // m_msg.header.frame_id = ; // TODO
-        m_msg.angle_min = lidar->GetHFOV() / 2.0;
-        m_msg.angle_max = lidar->GetHFOV() / 2.0;
-        m_msg.angle_increment = lidar->GetHFOV() / lidar->GetWidth();
-        m_msg.time_increment = 0.0;  // TODO
-        m_msg.scan_time = 1.0 / lidar->GetUpdateRate();
-        m_msg.range_min = 0.0;
-        m_msg.range_max = lidar->GetMaxDistance();
-
-        m_msg.ranges.resize(lidar->GetWidth());
-        m_msg.intensities.resize(lidar->GetWidth());
-=======
         m_msg.header.frame_id = lidar->GetName();
         m_msg.width = lidar->GetWidth();
         m_msg.height = lidar->GetHeight();
@@ -88,7 +74,6 @@
             m_msg.fields[i].datatype = sensor_msgs::msg::PointField::FLOAT32;
             m_msg.fields[i].count = 1;
         }
->>>>>>> 51fc3105
 
         return true;
     }
@@ -123,19 +108,7 @@
             return false;
         }
 
-<<<<<<< HEAD
-        m_msg.header.frame_id = "lidar";  // TODO
-        // m_msg.header.frame_id = ; // TODO
-        m_msg.width = lidar->GetWidth();
-        m_msg.height = lidar->GetHeight();
-        m_msg.is_bigendian = false;
-        m_msg.is_dense = true;
-        m_msg.row_step = sizeof(PixelXYZI) * m_msg.width;
-        m_msg.point_step = sizeof(PixelXYZI);
-        m_msg.data.resize(m_msg.row_step * m_msg.height);
-=======
         m_publisher = interface->GetNode()->create_publisher<sensor_msgs::msg::LaserScan>(topic_name, 1);
->>>>>>> 51fc3105
 
         m_msg.header.frame_id = lidar->GetName();
         m_msg.angle_min = lidar->GetHFOV() / 2.0;
