--- conflicted
+++ resolved
@@ -78,13 +78,8 @@
     std::array<double, 3> imu_data_array = {imu_data.Roll, imu_data.Pitch, imu_data.Yaw};
 
     // Update the running average
-<<<<<<< HEAD
     for (int i = 0; i < 3; i++)
-        m_running_average[i] += (imu_data_array[i] - m_running_average[i]) / (m_tick_count + 1);
-=======
-    for (int i = 0; i < 3; i++) 
         m_running_average[i] += (imu_data_array[i] - m_running_average[i]) / (GetTickCount() + 1);
->>>>>>> f5c033de
 
     // Calculate and return the covariance
     auto count = (GetTickCount() > 1 ? GetTickCount() - 1 : 1);  // Avoid divide by zero (if only one tick, count = 1)
