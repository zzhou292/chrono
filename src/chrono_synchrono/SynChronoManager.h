--- conflicted
+++ resolved
@@ -78,10 +78,6 @@
     ///
     std::map<AgentKey, std::shared_ptr<SynAgent>>& GetZombies() { return m_zombies; }
 
-<<<<<<< HEAD
-
-=======
->>>>>>> 6f6bb4c6
     ///@brief Set the heartbeat for the rate at which SynChrono synchronization
     /// occurs
     ///
